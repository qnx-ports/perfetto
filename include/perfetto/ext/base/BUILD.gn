# Copyright (C) 2019 The Android Open Source Project
#
# Licensed under the Apache License, Version 2.0 (the "License");
# you may not use this file except in compliance with the License.
# You may obtain a copy of the License at
#
#      http://www.apache.org/licenses/LICENSE-2.0
#
# Unless required by applicable law or agreed to in writing, software
# distributed under the License is distributed on an "AS IS" BASIS,
# WITHOUT WARRANTIES OR CONDITIONS OF ANY KIND, either express or implied.
# See the License for the specific language governing permissions and
# limitations under the License.

import("../../../../gn/perfetto.gni")

source_set("base") {
  sources = [
    "android_utils.h",
    "base64.h",
    "bits.h",
    "circular_queue.h",
    "clock_snapshots.h",
    "container_annotations.h",
    "crash_keys.h",
    "ctrl_c_handler.h",
    "dynamic_string_writer.h",
    "endian.h",
    "event_fd.h",
    "file_utils.h",
<<<<<<< HEAD
=======
    "fixed_string_writer.h",
>>>>>>> aaad9625
    "flags.h",
    "flat_hash_map.h",
    "fnv_hash.h",
    "getopt.h",
    "getopt_compat.h",
    "hash.h",
    "lock_free_task_runner.h",
    "metatrace.h",
    "metatrace_events.h",
    "murmur_hash.h",
    "no_destructor.h",
    "paged_memory.h",
    "periodic_task.h",
    "pipe.h",
    "platform.h",
    "rt_mutex.h",
    "scoped_file.h",
    "scoped_mmap.h",
    "scoped_sched_boost.h",
    "small_set.h",
    "small_vector.h",
    "status_macros.h",
    "status_or.h",
    "string_splitter.h",
    "string_utils.h",
    "string_view.h",
    "string_view_splitter.h",
<<<<<<< HEAD
    "string_writer.h",
=======
>>>>>>> aaad9625
    "subprocess.h",
    "sys_types.h",
    "temp_file.h",
    "thread_annotations.h",
    "thread_checker.h",
    "thread_task_runner.h",
    "thread_utils.h",
    "unix_task_runner.h",
    "utils.h",
    "uuid.h",
    "variant.h",
    "waitable_event.h",
    "watchdog.h",
    "watchdog_noop.h",
    "watchdog_posix.h",
    "weak_ptr.h",
    "weak_runner.h",
  ]
  if (enable_perfetto_ipc) {
    sources += [ "unix_socket.h" ]
  }
  if (perfetto_build_with_android) {
    libs = [ "perfetto_flags_c_lib" ]
  }
  public_configs = [ "../../../../gn:asan_instrumentation" ]
  public_deps = [ "../../base" ]
}

source_set("version") {
  sources = [ "version.h" ]
}<|MERGE_RESOLUTION|>--- conflicted
+++ resolved
@@ -28,10 +28,7 @@
     "endian.h",
     "event_fd.h",
     "file_utils.h",
-<<<<<<< HEAD
-=======
     "fixed_string_writer.h",
->>>>>>> aaad9625
     "flags.h",
     "flat_hash_map.h",
     "fnv_hash.h",
@@ -59,10 +56,6 @@
     "string_utils.h",
     "string_view.h",
     "string_view_splitter.h",
-<<<<<<< HEAD
-    "string_writer.h",
-=======
->>>>>>> aaad9625
     "subprocess.h",
     "sys_types.h",
     "temp_file.h",
