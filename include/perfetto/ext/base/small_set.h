/*
 * Copyright (C) 2018 The Android Open Source Project
 *
 * Licensed under the Apache License, Version 2.0 (the "License");
 * you may not use this file except in compliance with the License.
 * You may obtain a copy of the License at
 *
 *      http://www.apache.org/licenses/LICENSE-2.0
 *
 * Unless required by applicable law or agreed to in writing, software
 * distributed under the License is distributed on an "AS IS" BASIS,
 * WITHOUT WARRANTIES OR CONDITIONS OF ANY KIND, either express or implied.
 * See the License for the specific language governing permissions and
 * limitations under the License.
 */

#ifndef INCLUDE_PERFETTO_EXT_BASE_SMALL_SET_H_
#define INCLUDE_PERFETTO_EXT_BASE_SMALL_SET_H_

#include <array>
#include <cstdlib>
<<<<<<< HEAD
=======

#include "perfetto/ext/base/sys_types.h"
>>>>>>> aaad9625

namespace perfetto {

// Set that can store up to Size items of DataType.
// Lookup is O(Size), so it is only usable for very small sets.
template <typename DataType, size_t Size>
class SmallSet {
  static_assert(Size < 16, "Do not use SmallSet for many items");

 public:
  // Name for consistency with STL.
  using const_iterator = typename std::array<DataType, Size>::const_iterator;
  bool Add(DataType n) {
    if (Contains(n))
      return true;
    if (filled_ < Size) {
      arr_[filled_++] = std::move(n);
      return true;
    }
    return false;
  }

  bool Contains(const DataType& n) const {
    for (size_t i = 0; i < filled_; ++i) {
      if (arr_[i] == n)
        return true;
    }
    return false;
  }

  const_iterator begin() const { return arr_.cbegin(); }
  const_iterator end() const {
    return arr_.cbegin() + static_cast<ssize_t>(filled_);
  }
  size_t size() const { return filled_; }

 private:
  std::array<DataType, Size> arr_;
  size_t filled_ = 0;
};

}  // namespace perfetto

#endif  // INCLUDE_PERFETTO_EXT_BASE_SMALL_SET_H_<|MERGE_RESOLUTION|>--- conflicted
+++ resolved
@@ -19,11 +19,8 @@
 
 #include <array>
 #include <cstdlib>
-<<<<<<< HEAD
-=======
 
 #include "perfetto/ext/base/sys_types.h"
->>>>>>> aaad9625
 
 namespace perfetto {
 
