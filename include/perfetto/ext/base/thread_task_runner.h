--- conflicted
+++ resolved
@@ -57,15 +57,9 @@
 
   PlatformThreadId GetThreadIdForTesting();
 
-<<<<<<< HEAD
-  // Returns a pointer to the UnixTaskRunner, which is valid for the lifetime of
-  // this ThreadTaskRunner object (unless this object is moved-from, in which
-  // case the pointer remains valid for the lifetime of the new owning
-=======
   // Returns a pointer to the MaybeLockFreeTaskRunner, which is valid for the
   // lifetime of this ThreadTaskRunner object (unless this object is moved-from,
   // in which case the pointer remains valid for the lifetime of the new owning
->>>>>>> aaad9625
   // ThreadTaskRunner).
   //
   // Warning: do not call Quit() on the returned runner pointer, the termination
