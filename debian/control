--- conflicted
+++ resolved
@@ -1,11 +1,7 @@
 Source: perfetto
 Section: utils
 Priority: optional
-<<<<<<< HEAD
-Maintainer: Sami Kyostila <skyostil@google.com>
-=======
 Maintainer: Perfetto Team <perfetto-dev-team@google.com>
->>>>>>> aaad9625
 Build-Depends:
   debhelper (>= 13),
   debhelper-compat (= 13),
