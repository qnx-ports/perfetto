#!/usr/bin/env lucicfg
# Copyright (C) 2021 The Android Open Source Project
#
# Licensed under the Apache License, Version 2.0 (the "License");
# you may not use this file except in compliance with the License.
# You may obtain a copy of the License at
#
#      http://www.apache.org/licenses/LICENSE-2.0
#
# Unless required by applicable law or agreed to in writing, software
# distributed under the License is distributed on an "AS IS" BASIS,
# WITHOUT WARRANTIES OR CONDITIONS OF ANY KIND, either express or implied.
# See the License for the specific language governing permissions and
# limitations under the License.

lucicfg.check_version("1.30.9", "Please update depot_tools")

# Use LUCI Scheduler BBv2 names and add Scheduler realms configs.
lucicfg.enable_experiment("crbug.com/1182002")

# Enable bbagent.
luci.recipe.defaults.use_bbagent.set(True)

lucicfg.config(
    config_dir = "generated",
    fail_on_warnings = True,
)

luci.project(
    name = "perfetto",
    buildbucket = "cr-buildbucket.appspot.com",
    logdog = "luci-logdog",
    milo = "luci-milo",
    scheduler = "luci-scheduler",
    swarming = "chrome-swarming.appspot.com",
    acls = [
        acl.entry(
            [
                acl.BUILDBUCKET_READER,
                acl.LOGDOG_READER,
                acl.PROJECT_CONFIGS_READER,
                acl.SCHEDULER_READER,
            ],
            groups = ["all"],
        ),
        acl.entry(roles = acl.SCHEDULER_OWNER, groups = "mdb/perfetto-cloud-infra"),
        acl.entry([acl.LOGDOG_WRITER], groups = ["luci-logdog-chromium-writers"]),
    ],
)

# Use the default Chromium logdog instance as:
# a) we expect our logs to be very minimal
# b) we are open source so there's nothing special in our logs.
luci.logdog(
    gs_bucket = "chromium-luci-logdog",
)

# Create a realm for the official pool.
# Used by LUCI infra (Googlers: see pools.cfg) to enforce ACLs.
luci.realm(name = "pools/official")

# Bucket used by all official builders.
luci.bucket(
    name = "official",
    acls = [
        acl.entry(
            roles = [acl.BUILDBUCKET_TRIGGERER],
            groups = ["mdb/perfetto-cloud-infra"],
        ),
        acl.entry(
            roles = [acl.SCHEDULER_TRIGGERER, acl.BUILDBUCKET_TRIGGERER],
            groups = ["mdb/chrome-troopers"],
        ),
    ],
)

def official_builder(name, os, caches=[]):
    luci.builder(
        name = name,
        bucket = "official",
        executable = luci.recipe(
            name = "perfetto",
            cipd_package = "infra/recipe_bundles/chromium.googlesource.com/external/github.com/google/perfetto",
            cipd_version = "refs/heads/upstream/main",
        ),
        dimensions = {
            "pool": "luci.perfetto.official",
            "os": os,
            "cpu": "x86-64",
        },
        service_account = "perfetto-luci-official-builder@chops-service-accounts.iam.gserviceaccount.com",
        triggered_by = [
            luci.gitiles_poller(
                name = "perfetto-gitiles-trigger",
                bucket = "official",
                repo = "https://chromium.googlesource.com/external/github.com/google/perfetto",
                refs = ["refs/tags/upstream/v.+"],
<<<<<<< HEAD
=======
            ),
            luci.gitiles_poller(
                name = "perfetto-nightly-trigger",
                bucket = "official",
                repo = "https://chromium.googlesource.com/external/github.com/google/perfetto",
                schedule = "0 5 * * *",
                refs = ["refs/heads/upstream/main"],
>>>>>>> aaad9625
            ),
        ],
        caches = [
            swarming.cache(cache, name = cache)
            for cache in caches
        ]
    )

official_builder("perfetto-official-builder-linux", "Linux")
official_builder("perfetto-official-builder-mac", "Mac", ["macos_sdk"])
official_builder("perfetto-official-builder-windows", "Windows", ["windows_sdk"])
official_builder("perfetto-official-builder-android", "Linux")<|MERGE_RESOLUTION|>--- conflicted
+++ resolved
@@ -95,8 +95,6 @@
                 bucket = "official",
                 repo = "https://chromium.googlesource.com/external/github.com/google/perfetto",
                 refs = ["refs/tags/upstream/v.+"],
-<<<<<<< HEAD
-=======
             ),
             luci.gitiles_poller(
                 name = "perfetto-nightly-trigger",
@@ -104,7 +102,6 @@
                 repo = "https://chromium.googlesource.com/external/github.com/google/perfetto",
                 schedule = "0 5 * * *",
                 refs = ["refs/heads/upstream/main"],
->>>>>>> aaad9625
             ),
         ],
         caches = [
