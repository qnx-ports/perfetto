--- conflicted
+++ resolved
@@ -348,26 +348,20 @@
     TOKENIZE_ONLY = 1;
     TOKENIZE_AND_SORT = 2;
   }
-<<<<<<< HEAD
-=======
   enum SortingMode {
     DEFAULT_HEURISTICS = 0;
     FORCE_FULL_SORT = 1;
   }
->>>>>>> aaad9625
   // Mirror of the corresponding perfetto::trace_processor::Config fields.
   optional DropTrackEventDataBefore drop_track_event_data_before = 1;
   optional bool ingest_ftrace_in_raw_table = 2;
   optional bool analyze_trace_proto_content = 3;
   optional bool ftrace_drop_until_all_cpus_valid = 4;
   optional ParsingMode parsing_mode = 5;
-<<<<<<< HEAD
-=======
   optional SortingMode sorting_mode = 6;
 
   // A list of serialized FileDescriptorSet protos.
   repeated bytes extra_parsing_descriptors = 7;
->>>>>>> aaad9625
 }
 
 message RegisterSqlPackageArgs {
