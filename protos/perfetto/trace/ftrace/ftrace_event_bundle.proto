--- conflicted
+++ resolved
@@ -138,14 +138,10 @@
   message GenericEventDescriptor {
     // submessage id within FtraceEvent described by |event_descriptor|.
     optional int32 field_id = 1;
-<<<<<<< HEAD
-    // serialised DescriptorProto
-=======
     // optional: the event's group, e.g. "sched" for "sched/sched_switch".
     // The event name itself is in |event_descriptor.name|.
     optional string group_name = 3;
     // serialised DescriptorProto.
->>>>>>> aaad9625
     optional bytes event_descriptor = 2;
   }
   repeated GenericEventDescriptor generic_event_descriptors = 11;
