- [Getting started](#)

  - [What is Perfetto?](README.md)
  - [What is Tracing?](tracing-101.md)
  - [How do I start using Perfetto?](getting-started/start-using-perfetto.md)

  - [Tutorials](#)

    - [Full-Stack Perfetto](#)

      - [System Tracing](getting-started/system-tracing.md)
      - [In-App Tracing](getting-started/in-app-tracing.md)
      - [Memory Profiling](getting-started/memory-profiling.md)
      - [CPU Profiling](getting-started/cpu-profiling.md)

    - [Adding Tracepoints](#)

      - [Android atrace](getting-started/atrace.md)
      - [Linux ftrace](getting-started/ftrace.md)

    - [Non-Perfetto Trace Analysis](#)

      - [Supported trace formats](getting-started/other-formats.md)
      - [Converting to Perfetto](getting-started/converting.md)

  - [Cookbooks](#)

    - [Analysing Android Traces](getting-started/android-trace-analysis.md)

  - [Case Studies](#)

    - [Android Memory Usage](case-studies/memory.md)
    - [Scheduling blockages](case-studies/scheduling-blockages.md)

- [Learning more](#)

  - [Concepts](#)

    - [Trace configuration](concepts/config.md)
    - [Buffers and dataflow](concepts/buffers.md)
    - [Service model](concepts/service-model.md)
    - [Clock synchronization](concepts/clock-sync.md)

  - [Trace Recording](#)

    - [Tracing in Background](learning-more/tracing-in-background.md)
    - [More Android tracing](learning-more/android.md)
    - [Chrome Tracing](getting-started/chrome-tracing.md)

  - [Trace Instrumentation](#)

    - [Tracing SDK](instrumentation/tracing-sdk.md)
    - [Track Event](instrumentation/track-events.md)

  - [Trace Analysis](#)

    - [Getting Started](analysis/getting-started.md)
    - [PerfettoSQL](#)
      - [Getting Started](analysis/perfetto-sql-getting-started.md)
      - [Standard Library](analysis/stdlib-docs.autogen)
      - [Syntax](analysis/perfetto-sql-syntax.md)
      - [Style Guide](analysis/style-guide.md)
      - [Backwards Compatibility](analysis/perfetto-sql-backcompat.md)
    - [Trace Processor](#)
      - [Trace Processor (C++)](analysis/trace-processor.md)
      - [Trace Processor (Python)](analysis/trace-processor-python.md)
    - [Trace Summarization](analysis/trace-summary.md)
    - [Converting from Perfetto](quickstart/traceconv.md)

  - [Trace Visualization](#)

    - [Perfetto UI](visualization/perfetto-ui.md)
    - [Opening large traces](visualization/large-traces.md)
    - [Deep linking](visualization/deep-linking-to-perfetto-ui.md)
    - [Debug tracks](analysis/debug-tracks.md)
    - [UI Automation](visualization/ui-automation.md)

  - [Contributing](#)

    - [Getting started](contributing/getting-started.md)
    - [Common tasks](contributing/common-tasks.md)
    - [Become a committer](contributing/become-a-committer.md)
    - [UI](#)

      - [Getting started](contributing/ui-getting-started.md)
      - [Plugins](contributing/ui-plugins.md)

  - [FAQ](faq.md)

- [Diving deep](#)

  - [Data sources](#)

    - [Memory Data sources](#)

      - [Native Heap profiler](data-sources/native-heap-profiler.md)
      - [Java heap dumps](data-sources/java-heap-profiler.md)
      - [Counters and events](data-sources/memory-counters.md)

    - [Ftrace Data Sources](#)

      - [Scheduling events](data-sources/cpu-scheduling.md)
      - [System calls](data-sources/syscalls.md)
      - [Frequency scaling](data-sources/cpu-freq.md)

    - [Android Data Sources](#)

      - [Atrace](data-sources/atrace.md)
      - [Logcat](data-sources/android-log.md)
      - [Frame Timeline](data-sources/frametimeline.md)
      - [Battery counters and rails](data-sources/battery-counters.md)
      - [Other data sources](data-sources/android-game-intervention-list.md)

  - [Trace Format Reference](#)

    - [Trace Packet Proto](reference/trace-packet-proto.autogen)
    - [Advanced Programmatic Generation](reference/synthetic-track-event.md)

  - [Advanced Trace Recording](#)

    - [Trace Config Proto](reference/trace-config-proto.autogen)
    - [Concurrent tracing sessions](concepts/concurrent-tracing-sessions.md)
    - [Detached mode](concepts/detached-mode.md)

    - [Android](#)

      - [Boot Tracing](case-studies/android-boot-tracing.md)
<<<<<<< HEAD
=======
      - [OutOfMemoryError](case-studies/android-outofmemoryerror.md)
>>>>>>> aaad9625
      - [Android Version Notes](reference/android-version-notes.md)

    - [Linux](#)

      - [Kernel track events](reference/kernel-track-event.md)
      - [Tracing across reboots](data-sources/previous-boot-trace.md)

    - [Command Line Reference](#)

      - [perfetto cmdline](reference/perfetto-cli.md)
      - [heap_profile cmdline](reference/heap_profile-cli.md)
<<<<<<< HEAD
=======
      - [tracebox](reference/tracebox.md)
>>>>>>> aaad9625

  - [Advanced Trace Analysis](#)

    - [PerfettoSQL](#)

      - [Prelude tables](analysis/sql-tables.autogen)
      - [Built-ins](analysis/builtin.md)
      - [Stats Table Reference](analysis/sql-stats.autogen)

    - [Single Trace Analysis](#)

      - [Legacy (v1) Metrics](analysis/metrics.md)

    - [Multi Trace Analysis](#)

      - [Batch Trace Processor](analysis/batch-trace-processor.md)
      - [Bigtrace](deployment/deploying-bigtrace-on-a-single-machine.md)
      - [Bigtrace on Kubernetes](deployment/deploying-bigtrace-on-kubernetes.md)

  - [Advanced Perfetto SDK](#)

    - [Interceptors](instrumentation/interceptors.md)

  - [Advanced Trace Visualization](#)

    - [Commands Automation Reference](visualization/commands-automation-reference.md)

  - [Contributor Reference](#)

    - [Building](contributing/build-instructions.md)
    - [Testing](contributing/testing.md)
    - [Developer tools](contributing/developer-tools.md)

  - [Team documentation](#)

    - [SDK release process](contributing/sdk-releasing.md)
    - [Python release process](contributing/python-releasing.md)
    - [UI release process](visualization/perfetto-ui-release-process.md)
    - [Chrome branches](contributing/chrome-branches.md)
<<<<<<< HEAD
=======
    - [SQLite upgrade guide](contributing/sqlite-upgrade-guide.md)
>>>>>>> aaad9625

    - [Design documents](#)
      - [API and ABI surface](design-docs/api-and-abi.md)
      - [Life of a tracing session](design-docs/life-of-a-tracing-session.md)
      - [ProtoZero](design-docs/protozero.md)
      - [Security model](design-docs/security-model.md)
      - [Statsd Checkpoint Atoms](design-docs/checkpoint-atoms.md)
      - [Batch Trace Processor](design-docs/batch-trace-processor.md)
<<<<<<< HEAD
      - [Heapprofd design](design-docs/heapprofd-design.md)
      - [Heapprofd wire protocol](design-docs/heapprofd-wire-protocol.md)
      - [Heapprofd sampling](design-docs/heapprofd-sampling.md)
      - [Perfetto CI](design-docs/continuous-integration.md)
=======
      - [Trace Processor Architecture](design-docs/trace-processor-architecture.md)
      - [Heapprofd design](design-docs/heapprofd-design.md)
      - [Heapprofd wire protocol](design-docs/heapprofd-wire-protocol.md)
      - [Heapprofd sampling](design-docs/heapprofd-sampling.md)
      - [Perfetto CI](design-docs/continuous-integration.md)
      - [LockFreeTaskRunner](design-docs/lock-free-task-runner.md)
>>>>>>> aaad9625
<|MERGE_RESOLUTION|>--- conflicted
+++ resolved
@@ -125,10 +125,7 @@
     - [Android](#)
 
       - [Boot Tracing](case-studies/android-boot-tracing.md)
-<<<<<<< HEAD
-=======
       - [OutOfMemoryError](case-studies/android-outofmemoryerror.md)
->>>>>>> aaad9625
       - [Android Version Notes](reference/android-version-notes.md)
 
     - [Linux](#)
@@ -140,10 +137,7 @@
 
       - [perfetto cmdline](reference/perfetto-cli.md)
       - [heap_profile cmdline](reference/heap_profile-cli.md)
-<<<<<<< HEAD
-=======
       - [tracebox](reference/tracebox.md)
->>>>>>> aaad9625
 
   - [Advanced Trace Analysis](#)
 
@@ -183,10 +177,7 @@
     - [Python release process](contributing/python-releasing.md)
     - [UI release process](visualization/perfetto-ui-release-process.md)
     - [Chrome branches](contributing/chrome-branches.md)
-<<<<<<< HEAD
-=======
     - [SQLite upgrade guide](contributing/sqlite-upgrade-guide.md)
->>>>>>> aaad9625
 
     - [Design documents](#)
       - [API and ABI surface](design-docs/api-and-abi.md)
@@ -195,16 +186,9 @@
       - [Security model](design-docs/security-model.md)
       - [Statsd Checkpoint Atoms](design-docs/checkpoint-atoms.md)
       - [Batch Trace Processor](design-docs/batch-trace-processor.md)
-<<<<<<< HEAD
-      - [Heapprofd design](design-docs/heapprofd-design.md)
-      - [Heapprofd wire protocol](design-docs/heapprofd-wire-protocol.md)
-      - [Heapprofd sampling](design-docs/heapprofd-sampling.md)
-      - [Perfetto CI](design-docs/continuous-integration.md)
-=======
       - [Trace Processor Architecture](design-docs/trace-processor-architecture.md)
       - [Heapprofd design](design-docs/heapprofd-design.md)
       - [Heapprofd wire protocol](design-docs/heapprofd-wire-protocol.md)
       - [Heapprofd sampling](design-docs/heapprofd-sampling.md)
       - [Perfetto CI](design-docs/continuous-integration.md)
       - [LockFreeTaskRunner](design-docs/lock-free-task-runner.md)
->>>>>>> aaad9625
