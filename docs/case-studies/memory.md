# Debugging memory usage on Android

In this guide, you'll learn how to:

- Use `dumpsys meminfo` to get a high-level overview of memory usage.
- Understand the basics of Linux memory management.
- Use Perfetto to investigate memory usage over time.
- Analyze native heap profiles and Java heap dumps to identify memory leaks.

## Prerequisites

- A host running macOS or Linux.
- [ADB](https://developer.android.com/studio/command-line/adb) installed and in
  PATH.
- A device running Android 11+.

If you are profiling your own app and are not running a userdebug build of
Android, your app needs to be marked as profileable or debuggable in its
manifest. See the
[heapprofd documentation](/docs/data-sources/native-heap-profiler.md#heapprofd-targets)
for more details on which applications can be targeted.

## dumpsys meminfo

A good place to get started investigating memory usage of a process is
`dumpsys meminfo` which gives a high-level overview of how much of the various
types of memory are being used by a process.

```bash
$ adb shell dumpsys meminfo com.android.systemui

Applications Memory Usage (in Kilobytes):
Uptime: 2030149 Realtime: 2030149

** MEMINFO in pid 1974 [com.android.systemui] **
                   Pss  Private  Private  SwapPss      Rss     Heap     Heap     Heap
                 Total    Dirty    Clean    Dirty    Total     Size    Alloc     Free
                ------   ------   ------   ------   ------   ------   ------   ------
  Native Heap    16840    16804        0     6764    19428    34024    25037     5553
  Dalvik Heap     9110     9032        0      136    13164    36444     9111    27333

[more stuff...]
```

Looking at the "Private Dirty" column of Dalvik Heap (= Java Heap) and Native
Heap, we can see that SystemUI's memory usage on the Java heap is 9M, on the
native heap it's 17M.

## Linux memory management

But what does _clean_, _dirty_, _Rss_, _Pss_, _Swap_ actually mean? To answer
this question, we need to delve into Linux memory management a bit.

From the kernel's point of view, memory is split into equally sized blocks
called _pages_. These are generally 4KiB.

Pages are organized in virtually contiguous ranges called VMA (Virtual Memory
Area).

VMAs are created when a process requests a new pool of memory pages through the
[mmap() system call](https://man7.org/linux/man-pages/man2/mmap.2.html).
Applications rarely call mmap() directly. Those calls are typically mediated by
the allocator, `malloc()/operator new()` for native processes or by the Android
RunTime for Java apps.

VMAs can be of two types: file-backed and anonymous.

**File-backed VMAs** are a view of a file in memory. They are obtained passing a
file descriptor to `mmap()`. The kernel will serve page faults on the VMA
through the passed file, so reading a pointer to the VMA becomes the equivalent
of a `read()` on the file. File-backed VMAs are used, for instance, by the
dynamic linker (`ld`) when executing new processes or dynamically loading
libraries, or by the Android framework, when loading a new .dex library or
accessing resources in the APK.

**Anonymous VMAs** are memory-only areas not backed by any file. This is the way
allocators request dynamic memory from the kernel. Anonymous VMAs are obtained
calling `mmap(... MAP_ANONYMOUS ...)`.

Physical memory is only allocated, in page granularity, once the application
tries to read/write from a VMA. If you allocate 32 MiB worth of pages but only
touch one byte, your process' memory usage will only go up by 4KiB. You will
have increased your process' _virtual memory_ by 32 MiB, but its resident
_physical memory_ by 4 KiB.

When optimizing memory use of programs, we are interested in reducing their
footprint in _physical memory_. High _virtual memory_ use is generally not a
cause for concern on modern platforms (except if you run out of address space,
which is very hard on 64 bit systems).

We call the amount a process' memory that is resident in _physical memory_ its
**RSS** (Resident Set Size). Not all resident memory is equal though.

From a memory-consumption viewpoint, individual pages within a VMA can have the
following states:

- **Resident**: the page is mapped to a physical memory page. Resident pages can
  be in two states:
  - **Clean** (only for file-backed pages): the contents of the page are the
    same of the contents on-disk. The kernel can evict clean pages more easily
    in case of memory pressure. This is because if they should be needed again,
    the kernel knows it can re-create its contents by reading them from the
    underlying file.
  - **Dirty**: the contents of the page diverge from the disk, or (in most
    cases), the page has no disk backing (i.e. it's _anonymous_). Dirty pages
    cannot be evicted because doing so would cause data loss. However they can
    be swapped out on disk or ZRAM, if present.
- **Swapped**: a dirty page can be written to the swap file on disk (on most
  Linux desktop distributions) or compressed (on Android and CrOS through
  [ZRAM](https://source.android.com/devices/tech/perf/low-ram#zram)). The page
  will stay swapped until a new page fault on its virtual address happens, at
  which point the kernel will bring it back in main memory.
- **Not present**: no page fault ever happened on the page or the page was clean
  and later was evicted.

It is generally more important to reduce the amount of _dirty_ memory as that
cannot be reclaimed like _clean_ memory and, on Android, even if swapped in
ZRAM, will still eat part of the system memory budget. This is why we looked at
_Private Dirty_ in the `dumpsys meminfo` example.

_Shared_ memory can be mapped into more than one process. This means VMAs in
different processes refer to the same physical memory. This typically happens
with file-backed memory of commonly used libraries (e.g., libc.so,
framework.dex) or, more rarely, when a process `fork()`s and a child process
inherits dirty memory from its parent.

This introduces the concept of **PSS** (Proportional Set Size). In **PSS**,
memory that is resident in multiple processes is proportionally attributed to
each of them. If we map one 4KiB page into four processes, each of their **PSS**
will increase by 1KiB.

#### Recap

- Dynamically allocated memory, whether allocated through C's `malloc()`, C++'s
  `operator new()` or Java's `new X()` starts always as _anonymous_ and _dirty_,
  unless it is never used.
- If this memory is not read/written for a while, or in case of memory pressure,
  it gets swapped out on ZRAM and becomes _swapped_.
- Anonymous memory, whether _resident_ (and hence _dirty_) or _swapped_ is
  always a resource hog and should be avoided if unnecessary.
- File-mapped memory comes from code (java or native), libraries and resource
  and is almost always _clean_. Clean memory also erodes the system memory
  budget but typically application developers have less control on it.

## Memory over time

`dumpsys meminfo` is good to get a snapshot of the current memory usage, but
even very short memory spikes can lead to low-memory situations, which will lead
to [LMKs](#lmk). We have two tools to investigate situations like this

- RSS High Watermark.
- Memory tracepoints.

### RSS High Watermark

We can get a lot of information from the `/proc/[pid]/status` file, including
memory information. `VmHWM` shows the maximum RSS usage the process has seen
since it was started. This value is kept updated by the kernel.

```bash
$ adb shell cat '/proc/$(pidof com.android.systemui)/status'
[...]
VmHWM:    256972 kB
VmRSS:    195272 kB
RssAnon:  30184 kB
RssFile:  164420 kB
RssShmem: 668 kB
VmSwap:   43960 kB
[...]
```

### Memory tracepoints

NOTE: For detailed instructions about the memory trace points see the
[Data sources > Memory > Counters and events](/docs/data-sources/memory-counters.md)
page.

We can use Perfetto to get information about memory management events from the
kernel.

```bash
$ adb shell perfetto \
  -c - --txt \
  -o /data/misc/perfetto-traces/trace \
<<EOF

buffers: {
    size_kb: 8960
    fill_policy: DISCARD
}
buffers: {
    size_kb: 1280
    fill_policy: DISCARD
}
data_sources: {
    config {
        name: "linux.process_stats"
        target_buffer: 1
        process_stats_config {
            scan_all_processes_on_start: true
        }
    }
}
data_sources: {
    config {
        name: "linux.ftrace"
        ftrace_config {
            ftrace_events: "mm_event/mm_event_record"
            ftrace_events: "kmem/rss_stat"
            ftrace_events: "kmem/ion_heap_grow"
            ftrace_events: "kmem/ion_heap_shrink"
        }
    }
}
duration_ms: 30000

EOF
```

While it is running, take a photo if you are following along.

Pull the file using `adb pull /data/misc/perfetto-traces/trace ~/mem-trace` and
upload to the [Perfetto UI](https://ui.perfetto.dev). This will show overall
stats about system [ION](#ion) usage, and per-process stats to expand. Scroll
down (or Ctrl-F for) to `com.google.android.GoogleCamera` and expand. This will
show a timeline for various memory stats for camera.

![Camera Memory Trace](/docs/images/trace-rss-camera.png)

We can see that around 2/3 into the trace, the memory spiked (in the
mem.rss.anon track). This is where I took a photo. This is a good way to see how
the memory usage of an application reacts to different triggers.

## Which tool to use

If you want to drill down into _anonymous_ memory allocated by Java code,
labeled by `dumpsys meminfo` as `Dalvik Heap`, see the
[Analyzing the java heap](#java-hprof) section.

If you want to drill down into _anonymous_ memory allocated by native code,
labeled by `dumpsys meminfo` as `Native Heap`, see the
[Analyzing the Native Heap](#heapprofd) section. Note that it's frequent to end
up with native memory even if your app doesn't have any C/C++ code. This is
because the implementation of some framework API (e.g. Regex) is internally
implemented through native code.

If you want to drill down into file-mapped memory the best option is to use
`adb shell showmap PID` (on Android) or inspect `/proc/PID/smaps`.

## {#lmk} Low-memory kills

When an Android device becomes low on memory, a daemon called `lmkd` will start
killing processes in order to free up memory. Devices' strategies differ, but in
general processes will be killed in order of descending `oom_score_adj` score
(i.e. background apps and processes first, foreground processes last).

Apps on Android are not killed when switching away from them. They instead
remain _cached_ even after the user finishes using them. This is to make
subsequent starts of the app faster. Such apps will generally be killed first
(because they have a higher `oom_score_adj`).

We can collect information about LMKs and `oom_score_adj` using Perfetto.

```protobuf
$ adb shell perfetto \
  -c - --txt \
  -o /data/misc/perfetto-traces/trace \
<<EOF

buffers: {
    size_kb: 8960
    fill_policy: DISCARD
}
buffers: {
    size_kb: 1280
    fill_policy: DISCARD
}
data_sources: {
    config {
        name: "linux.process_stats"
        target_buffer: 1
        process_stats_config {
            scan_all_processes_on_start: true
        }
    }
}
data_sources: {
    config {
        name: "linux.ftrace"
        ftrace_config {
            ftrace_events: "lowmemorykiller/lowmemory_kill"
            ftrace_events: "oom/oom_score_adj_update"
            ftrace_events: "ftrace/print"
            atrace_apps: "lmkd"
        }
    }
}
duration_ms: 60000

EOF
```

Pull the file using `adb pull /data/misc/perfetto-traces/trace ~/oom-trace` and
upload to the [Perfetto UI](https://ui.perfetto.dev).

![OOM Score](/docs/images/oom-score.png)

We can see that the OOM score of Camera gets reduced (making it less likely to
be killed) when it is opened, and gets increased again once it is closed.

## {#heapprofd} Analyzing the Native Heap

**Native Heap Profiles require Android 10.**

NOTE: For detailed instructions about the native heap profiler and
troubleshooting see the
[Data sources > Heap profiler](/docs/data-sources/native-heap-profiler.md) page.

Applications usually get memory through `malloc` or C++'s `new` rather than
directly getting it from the kernel. The allocator makes sure that your memory
is more efficiently handled (i.e. there are not many gaps) and that the overhead
from asking the kernel remains low.

We can log the native allocations and frees that a process does using
_heapprofd_. The resulting profile can be used to attribute memory usage to
particular function callstacks, supporting a mix of both native and Java code.
The profile _will only show allocations done while it was running_, any
allocations done before will not be shown.

### {#capture-profile-native} Capturing the profile

Use the `tools/heap_profile` script to profile a process. If you are having
trouble make sure you are using the
[latest version](https://raw.githubusercontent.com/google/perfetto/main/tools/heap_profile).
See all the arguments using `tools/heap_profile -h`, or use the defaults and
just profile a process (e.g. `system_server`):

```bash
$ tools/heap_profile -n system_server

Profiling active. Press Ctrl+C to terminate.
You may disconnect your device.

Wrote profiles to /tmp/profile-1283e247-2170-4f92-8181-683763e17445 (symlink /tmp/heap_profile-latest)
These can be viewed using pprof. Googlers: head to pprof/ and upload them.
```

When you see _Profiling active_, play around with the phone a bit. When you are
done, press Ctrl-C to end the profile. For this tutorial, I opened a couple of
apps.

### Viewing the data

Then upload the `raw-trace` file from the output directory to the
[Perfetto UI](https://ui.perfetto.dev) and click on diamond marker that shows.

![Profile Diamond](/docs/images/profile-diamond.png)

The tabs that are available are

- **Unreleased malloc size**: how many bytes were allocated but not freed at
  this callstack the moment the dump was created.
- **Total malloc size**: how many bytes were allocated (including ones freed at
  the moment of the dump) at this callstack.
- **Unreleased malloc count**: how many allocations without matching frees were
  done at this callstack.
- **Total malloc count**: how many allocations (including ones with matching
  frees) were done at this callstack.

The default view will show you all allocations that were done while the profile
was running but that weren't freed (the **space** tab).

![Native Flamegraph](/docs/images/native-heap-prof.png)

We can see that a lot of memory gets allocated in paths through
`AssetManager.applyStyle`. To get the total memory that was allocated this way,
we can enter "applyStyle" into the Focus textbox. This will only show callstacks
where some frame matches "applyStyle".

![Native Flamegraph with Focus](/docs/images/native-heap-prof-focus.png)

From this we have a clear idea where in the code we have to look. From the code
we can see how that memory is being used and if we actually need all of it.

## {#java-hprof} Analyzing the Java Heap

**Java Heap Dumps require Android 11.**

NOTE: For detailed instructions about capturing Java heap dumps and
troubleshooting see the
[Data sources > Java heap dumps](/docs/data-sources/java-heap-profiler.md) page.

### {#capture-profile-java} Dumping the java heap

We can get a snapshot of the graph of all the Java objects that constitute the
Java heap. We use the `tools/java_heap_dump` script. If you are having trouble
make sure you are using the
[latest version](https://raw.githubusercontent.com/google/perfetto/main/tools/java_heap_dump).

```bash
$ tools/java_heap_dump -n com.android.systemui

Dumping Java Heap.
Wrote profile to /tmp/tmpup3QrQprofile
This can be viewed using https://ui.perfetto.dev.
```

We can also collect a snapshot of the object graph when allocations start
failing with [java.lang.OutOfMemoryError](/docs/case-studies/android-outofmemoryerror.md).

### Viewing the Data

Upload the trace to the [Perfetto UI](https://ui.perfetto.dev) and click on
diamond marker that shows.

![Profile Diamond](/docs/images/profile-diamond.png)

This will present a set of flamegraph views as explained below.

#### "Size" and "Objects" tabs

![Java Flamegraph: Size](/docs/images/java-heap-graph.png)
<<<<<<< HEAD

These views show the memory attributed to the shortest path to a
garbage-collection root. In general an object is reachable by many paths, we
only show the shortest as that reduces the complexity of the data displayed and
is generally the highest-signal. The rightmost `[merged]` stacks is the sum of
all objects that are too small to be displayed.

=======

These views show the memory attributed to the shortest path to a
garbage-collection root. In general an object is reachable by many paths, we
only show the shortest as that reduces the complexity of the data displayed and
is generally the highest-signal. The rightmost `[merged]` stacks is the sum of
all objects that are too small to be displayed.

>>>>>>> aaad9625
- **Size**: how many bytes are retained via this path to the GC root.
- **Objects**: how many objects are retained via this path to the GC root.

If we want to only see callstacks that have a frame that contains some string,
we can use the Focus feature. If we want to know all allocations that have to do
with notifications, we can put "notification" in the Focus box.

As with native heap profiles, if we want to focus on some specific aspect of the
graph, we can filter by the names of the classes. If we wanted to see everything
that could be caused by notifications, we can put "notification" in the Focus
box.

![Java Flamegraph with Focus](/docs/images/java-heap-graph-focus.png)

We aggregate the paths per class name, so if there are multiple objects of the
same type retained by a `java.lang.Object[]`, we will show one element as its
child, as you can see in the leftmost stack above. This also applies to the
dominator tree paths as described below.

#### "Dominated Size" and "Dominated Objects" tabs

![Java Flamegraph: Dominated Size](/docs/images/java-heap-graph-dominated-size.png)

Another way to present the heap graph as a flamegraph (a tree) is to show its
[dominator tree](/docs/analysis/stdlib-docs.autogen#memory-heap_graph_dominator_tree).
In a heap graph, an object `a` dominates an object `b` if `b` is reachable from
the root only via paths that go through `a`. The dominators of an object form a
chain from the root and the object is exclusvely retained by all objects on this
chain. For all reachable objects in the graph those chains form a tree, i.e. the
dominator tree.

We aggregate the tree paths per class name, and each element (tree node)
represents a set of objects that have the same class name and position in the
dominator tree.

- **Dominated Size**: how many bytes are exclusively retained by the objects in
  a node.
- **Dominated Objects**: how many objects are exclusively retained by the
  objects in a node.<|MERGE_RESOLUTION|>--- conflicted
+++ resolved
@@ -420,7 +420,6 @@
 #### "Size" and "Objects" tabs
 
 ![Java Flamegraph: Size](/docs/images/java-heap-graph.png)
-<<<<<<< HEAD
 
 These views show the memory attributed to the shortest path to a
 garbage-collection root. In general an object is reachable by many paths, we
@@ -428,15 +427,6 @@
 is generally the highest-signal. The rightmost `[merged]` stacks is the sum of
 all objects that are too small to be displayed.
 
-=======
-
-These views show the memory attributed to the shortest path to a
-garbage-collection root. In general an object is reachable by many paths, we
-only show the shortest as that reduces the complexity of the data displayed and
-is generally the highest-signal. The rightmost `[merged]` stacks is the sum of
-all objects that are too small to be displayed.
-
->>>>>>> aaad9625
 - **Size**: how many bytes are retained via this path to the GC root.
 - **Objects**: how many objects are retained via this path to the GC root.
 
