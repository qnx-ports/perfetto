--- conflicted
+++ resolved
@@ -406,18 +406,6 @@
 }
 
 void SysStatsDataSource::ReadGpuFrequency(protos::pbzero::SysStats* sys_stats) {
-<<<<<<< HEAD
-  std::optional<uint64_t> freq;
-  // Intel GPU Frequency.
-  freq = ReadFileToUInt64("/sys/class/drm/card0/gt_act_freq_mhz");
-  if (freq) {
-    sys_stats->add_gpufreq_mhz((*freq));
-    return;
-  }
-  freq = ReadAMDGpuFreq();
-  if (freq) {
-    sys_stats->add_gpufreq_mhz((*freq));
-=======
   // For Adreno GPUs.
   auto freq = ReadFileToUInt64("/sys/class/kgsl/kgsl-3d0/devfreq/cur_freq");
   if (freq) {
@@ -436,7 +424,6 @@
   freq = ReadAMDGpuFreq();
   if (freq) {
     sys_stats->add_gpufreq_mhz(*freq);
->>>>>>> aaad9625
   }
 }
 
