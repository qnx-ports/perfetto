/*
 * Copyright (C) 2018 The Android Open Source Project
 *
 * Licensed under the Apache License, Version 2.0 (the "License");
 * you may not use this file except in compliance with the License.
 * You may obtain a copy of the License at
 *
 *      http://www.apache.org/licenses/LICENSE-2.0
 *
 * Unless required by applicable law or agreed to in writing, software
 * distributed under the License is distributed on an "AS IS" BASIS,
 * WITHOUT WARRANTIES OR CONDITIONS OF ANY KIND, either express or implied.
 * See the License for the specific language governing permissions and
 * limitations under the License.
 */

#include "src/traced/probes/ps/process_stats_data_source.h"

#include <dirent.h>
#include <unistd.h>

#include <memory>

#include "perfetto/ext/base/file_utils.h"
#include "perfetto/ext/base/string_utils.h"
#include "perfetto/ext/base/temp_file.h"
#include "perfetto/tracing/core/data_source_config.h"
#include "src/base/test/test_task_runner.h"
#include "src/tracing/core/trace_writer_for_testing.h"
#include "test/gtest_and_gmock.h"

#include "protos/perfetto/config/process_stats/process_stats_config.gen.h"
#include "protos/perfetto/trace/ps/process_stats.gen.h"
#include "protos/perfetto/trace/ps/process_tree.gen.h"

using ::perfetto::protos::gen::ProcessStatsConfig;
using ::testing::_;
using ::testing::Contains;
using ::testing::ElementsAre;
using ::testing::ElementsAreArray;
using ::testing::Mock;
using ::testing::Return;
using ::testing::Truly;

namespace perfetto {
namespace {

std::string ToProcStatString(uint64_t utime_ticks,
                             uint64_t stime_ticks,
                             uint64_t starttime_ticks) {
  return base::StackString<512>{
      "9346 (comm) S 9245 9245 9245 0 -1 4194304 1006608 10781 8130 5 %" PRIu64
      " %" PRIu64 " 115 25 20 0 15 0 %" PRIu64
      " 1206684979200 7065 18446744073709551615 94632071671808 94632198091600 "
      "140725574671488 0 0 0 0 2 4608 0 0 0 17 3 0 0 0 0 0 94632203476992 "
      "94632203968624 94632219561984 140725574677889 140725574678594 "
      "140725574678594 140725574680553 0",
      utime_ticks, stime_ticks, starttime_ticks}
      .ToStdString();
}

static constexpr char kKthreadStatus[] = R"(
Name:	kthreadd
Umask:	0000
State:	S (sleeping)
Tgid:	2
Ngid:	0
Pid:	2
PPid:	0
TracerPid:	0
Uid:	0	0	0	0
Gid:	0	0	0	0
FDSize:	64
Groups:	 
NStgid:	2
NSpid:	2
NSpgid:	0
NSsid:	0
Kthread:	1
Threads:	1
)";  // rest of the fields truncated

uint64_t NsPerClockTick() {
  int64_t tickrate = sysconf(_SC_CLK_TCK);
  PERFETTO_CHECK(tickrate > 0);
  return 1'000'000'000ULL / static_cast<uint64_t>(tickrate);
}

class TestProcessStatsDataSource : public ProcessStatsDataSource {
 public:
  TestProcessStatsDataSource(base::TaskRunner* task_runner,
                             TracingSessionID id,
                             std::unique_ptr<TraceWriter> writer,
                             const DataSourceConfig& config)
      : ProcessStatsDataSource(task_runner, id, std::move(writer), config) {}

  MOCK_METHOD(const char*, GetProcMountpoint, (), (override));
  MOCK_METHOD(base::ScopedDir, OpenProcDir, (), (override));
  MOCK_METHOD(std::string,
              ReadProcPidFile,
              (int32_t pid, const std::string&),
              (override));
};

class ProcessStatsDataSourceTest : public ::testing::Test {
 protected:
  ProcessStatsDataSourceTest() {}

  std::unique_ptr<TestProcessStatsDataSource> GetProcessStatsDataSource(
      const DataSourceConfig& cfg) {
    auto writer = std::make_unique<TraceWriterForTesting>();
    writer_raw_ = writer.get();
    return std::make_unique<TestProcessStatsDataSource>(&task_runner_, 0,
                                                        std::move(writer), cfg);
  }

  base::TestTaskRunner task_runner_;
  TraceWriterForTesting* writer_raw_;
};

TEST_F(ProcessStatsDataSourceTest, WriteOnceProcess) {
  auto data_source = GetProcessStatsDataSource(DataSourceConfig());
  EXPECT_CALL(*data_source, ReadProcPidFile(42, "status"))
      .WillOnce(Return(
          "Name: foo\nTgid:\t42\nPid:   42\nPPid:  17\nUid:  43 44 45 56\n"));
  EXPECT_CALL(*data_source, ReadProcPidFile(42, "cmdline"))
      .WillOnce(Return(std::string("foo\0bar\0baz\0", 12)));

  data_source->OnPids({42});

  auto trace = writer_raw_->GetAllTracePackets();
  ASSERT_EQ(trace.size(), 1u);
  auto ps_tree = trace[0].process_tree();
  ASSERT_EQ(ps_tree.processes_size(), 1);
  auto process = ps_tree.processes()[0];

  ASSERT_EQ(process.pid(), 42);
  ASSERT_EQ(process.ppid(), 17);
  ASSERT_EQ(process.uid(), 43);
  ASSERT_THAT(process.cmdline(), ElementsAreArray({"foo", "bar", "baz"}));

  // Added in perfetto v50:
  EXPECT_FALSE(process.is_kthread());
  EXPECT_FALSE(process.cmdline_is_comm());
}

// Regression test for b/147438623.
TEST_F(ProcessStatsDataSourceTest, NonNulTerminatedCmdline) {
  auto data_source = GetProcessStatsDataSource(DataSourceConfig());
  EXPECT_CALL(*data_source, ReadProcPidFile(42, "status"))
      .WillOnce(Return(
          "Name: foo\nTgid:\t42\nPid:   42\nPPid:  17\nUid:  43 44 45 56\n"));
  EXPECT_CALL(*data_source, ReadProcPidFile(42, "cmdline"))
      .WillOnce(Return(std::string("surfaceflinger", 14)));

  data_source->OnPids({42});

  auto trace = writer_raw_->GetAllTracePackets();
  ASSERT_EQ(trace.size(), 1u);
  auto ps_tree = trace[0].process_tree();
  ASSERT_EQ(ps_tree.processes_size(), 1);
  auto first_process = ps_tree.processes()[0];
  ASSERT_THAT(first_process.cmdline(), ElementsAreArray({"surfaceflinger"}));
}

TEST_F(ProcessStatsDataSourceTest, DontRescanCachedPIDsAndTIDs) {
  // assertion helpers
  auto expected_process = [](int pid) {
    return [pid](const protos::gen::ProcessTree::Process& process) {
      return process.pid() == pid && process.cmdline_size() > 0 &&
             process.cmdline()[0] == "proc_" + std::to_string(pid);
    };
  };
  auto expected_thread = [](int tid) {
    return [tid](const protos::gen::ProcessTree::Thread& thread) {
      return thread.tid() == tid && thread.tgid() == tid / 10 * 10 &&
             thread.name() == "thread_" + std::to_string(tid);
    };
  };

  DataSourceConfig ds_config;
  ProcessStatsConfig cfg;
  cfg.set_record_thread_names(true);
  ds_config.set_process_stats_config_raw(cfg.SerializeAsString());
  auto data_source = GetProcessStatsDataSource(ds_config);
  for (int p : {10, 11, 12, 20, 21, 22, 30, 31, 32}) {
    EXPECT_CALL(*data_source, ReadProcPidFile(p, "status"))
        .WillOnce([](int32_t pid, const std::string&) {
          int32_t tgid = (pid / 10) * 10;
          return "Name: \tthread_" + std::to_string(pid) +
                 "\nTgid:  " + std::to_string(tgid) +
                 "\nPid:   " + std::to_string(pid) + "\nPPid:  1\n";
        });
    if (p % 10 == 0) {
      std::string proc_name = "proc_" + std::to_string(p);
      proc_name.resize(proc_name.size() + 1);  // Add a trailing \0.
      EXPECT_CALL(*data_source, ReadProcPidFile(p, "cmdline"))
          .WillOnce(Return(proc_name));
    }
  }

  data_source->OnPids({10, 11, 12, 20, 21, 22, 10, 20, 11, 21});
  data_source->OnPids({30});
  data_source->OnPids({10, 30, 10, 31, 32});

  // check written contents
  auto trace = writer_raw_->GetAllTracePackets();
  EXPECT_EQ(trace.size(), 3u);

  // first packet - two unique processes, four threads
  auto ps_tree = trace[0].process_tree();
  EXPECT_THAT(ps_tree.processes(),
              UnorderedElementsAre(Truly(expected_process(10)),
                                   Truly(expected_process(20))));
  EXPECT_THAT(ps_tree.threads(),
              UnorderedElementsAre(
                  Truly(expected_thread(11)), Truly(expected_thread(12)),
                  Truly(expected_thread(21)), Truly(expected_thread(22))));

  // second packet - one new process
  ps_tree = trace[1].process_tree();
  EXPECT_THAT(ps_tree.processes(),
              UnorderedElementsAre(Truly(expected_process(30))));
  EXPECT_EQ(ps_tree.threads_size(), 0);

  // third packet - two threads that haven't been seen before
  ps_tree = trace[2].process_tree();
  EXPECT_EQ(ps_tree.processes_size(), 0);
  EXPECT_THAT(ps_tree.threads(),
              UnorderedElementsAre(Truly(expected_thread(31)),
                                   Truly(expected_thread(32))));
}

TEST_F(ProcessStatsDataSourceTest, IncrementalStateClear) {
  auto data_source = GetProcessStatsDataSource(DataSourceConfig());
  EXPECT_CALL(*data_source, ReadProcPidFile(42, "status"))
      .WillOnce(Return("Name: foo\nTgid:\t42\nPid:   42\nPPid:  17\n"));
  EXPECT_CALL(*data_source, ReadProcPidFile(42, "cmdline"))
      .WillOnce(Return(std::string("first_cmdline\0", 14)));

  data_source->OnPids({42});

  {
    auto trace = writer_raw_->GetAllTracePackets();
    ASSERT_EQ(trace.size(), 1u);
    auto packet = trace[0];
    // First packet in the trace has no previous state, so the clear marker is
    // emitted.
    ASSERT_TRUE(packet.incremental_state_cleared());

    auto ps_tree = packet.process_tree();
    ASSERT_EQ(ps_tree.processes_size(), 1);
    ASSERT_EQ(ps_tree.processes()[0].pid(), 42);
    ASSERT_EQ(ps_tree.processes()[0].ppid(), 17);
    ASSERT_THAT(ps_tree.processes()[0].cmdline(),
                ElementsAreArray({"first_cmdline"}));
  }

  // Look up the same pid, which shouldn't be re-emitted.
  Mock::VerifyAndClearExpectations(data_source.get());
  EXPECT_CALL(*data_source, ReadProcPidFile(42, "status")).Times(0);
  EXPECT_CALL(*data_source, ReadProcPidFile(42, "cmdline")).Times(0);

  data_source->OnPids({42});

  {
    auto trace = writer_raw_->GetAllTracePackets();
    ASSERT_EQ(trace.size(), 1u);
  }

  // Invalidate incremental state, and look up the same pid again, which should
  // re-emit the proc tree info.
  Mock::VerifyAndClearExpectations(data_source.get());
  EXPECT_CALL(*data_source, ReadProcPidFile(42, "status"))
      .WillOnce(Return("Name: foo\nTgid:\t42\nPid:   42\nPPid:  18\n"));
  EXPECT_CALL(*data_source, ReadProcPidFile(42, "cmdline"))
      .WillOnce(Return(std::string("second_cmdline\0", 15)));

  data_source->ClearIncrementalState();
  data_source->OnPids({42});

  {
    // Second packet with new proc information.
    auto trace = writer_raw_->GetAllTracePackets();
    ASSERT_EQ(trace.size(), 2u);
    auto packet = trace[1];
    ASSERT_TRUE(packet.incremental_state_cleared());

    auto ps_tree = packet.process_tree();
    ASSERT_EQ(ps_tree.processes_size(), 1);
    ASSERT_EQ(ps_tree.processes()[0].pid(), 42);
    ASSERT_EQ(ps_tree.processes()[0].ppid(), 18);
    ASSERT_THAT(ps_tree.processes()[0].cmdline(),
                ElementsAreArray({"second_cmdline"}));
  }
}

TEST_F(ProcessStatsDataSourceTest, RenamePids) {
  // assertion helpers
  auto expected_old_process = [](int pid) {
    return [pid](protos::gen::ProcessTree::Process process) {
      return process.pid() == pid && process.cmdline_size() > 0 &&
             process.cmdline()[0] == "proc_" + std::to_string(pid);
    };
  };
  auto expected_new_process = [](int pid) {
    return [pid](protos::gen::ProcessTree::Process process) {
      return process.pid() == pid && process.cmdline_size() > 0 &&
             process.cmdline()[0] == "new_" + std::to_string(pid);
    };
  };

  DataSourceConfig config;
  auto data_source = GetProcessStatsDataSource(config);
  for (int p : {10, 20}) {
    EXPECT_CALL(*data_source, ReadProcPidFile(p, "status"))
        .WillRepeatedly([](int32_t pid, const std::string&) {
          return "Name: \tthread_" + std::to_string(pid) +
                 "\nTgid:  " + std::to_string(pid) +
                 "\nPid:   " + std::to_string(pid) + "\nPPid:  1\n";
        });

    std::string old_proc_name = "proc_" + std::to_string(p);
    old_proc_name.resize(old_proc_name.size() + 1);  // Add a trailing \0.

    std::string new_proc_name = "new_" + std::to_string(p);
    new_proc_name.resize(new_proc_name.size() + 1);  // Add a trailing \0.
    EXPECT_CALL(*data_source, ReadProcPidFile(p, "cmdline"))
        .WillOnce(Return(old_proc_name))
        .WillOnce(Return(new_proc_name));
  }

  data_source->OnPids({10, 20});
  data_source->OnRenamePids({10});
  data_source->OnPids({10, 20});
  data_source->OnRenamePids({20});
  data_source->OnPids({10, 20});

  // check written contents
  auto trace = writer_raw_->GetAllTracePackets();
  EXPECT_EQ(trace.size(), 3u);

  // first packet - two unique processes
  auto ps_tree = trace[0].process_tree();
  EXPECT_THAT(ps_tree.processes(),
              UnorderedElementsAre(Truly(expected_old_process(10)),
                                   Truly(expected_old_process(20))));
  EXPECT_EQ(ps_tree.threads_size(), 0);

  // second packet - one new process
  ps_tree = trace[1].process_tree();
  EXPECT_THAT(ps_tree.processes(),
              UnorderedElementsAre(Truly(expected_new_process(10))));
  EXPECT_EQ(ps_tree.threads_size(), 0);

  // third packet - two threads that haven't been seen before
  ps_tree = trace[2].process_tree();
  EXPECT_THAT(ps_tree.processes(),
              UnorderedElementsAre(Truly(expected_new_process(20))));
  EXPECT_EQ(ps_tree.threads_size(), 0);
}

TEST_F(ProcessStatsDataSourceTest, ProcessStats) {
  DataSourceConfig ds_config;
  ProcessStatsConfig cfg;
  cfg.set_proc_stats_poll_ms(1);
  cfg.set_resolve_process_fds(true);
  cfg.set_record_process_runtime(true);
  cfg.set_record_process_dmabuf_rss(true);
  cfg.add_quirks(ProcessStatsConfig::DISABLE_ON_DEMAND);
  ds_config.set_process_stats_config_raw(cfg.SerializeAsString());
  auto data_source = GetProcessStatsDataSource(ds_config);

  // Populate a fake /proc/ directory.
  auto fake_proc = base::TempDir::Create();
  const int kPids[] = {1, 2};
  const uint64_t kFds[] = {5u, 7u};
  const char kDevice[] = "/dev/dummy";
  std::vector<std::string> dirs_to_delete;
  std::vector<std::string> links_to_delete;
  for (int pid : kPids) {
    base::StackString<256> path("%s/%d", fake_proc.path().c_str(), pid);
    dirs_to_delete.push_back(path.ToStdString());
    EXPECT_EQ(mkdir(path.c_str(), 0755), 0)
        << "mkdir('" << path.c_str() << "') failed";

    base::StackString<256> path_fd("%s/fd", path.c_str());
    dirs_to_delete.push_back(path_fd.ToStdString());
    EXPECT_EQ(mkdir(path_fd.c_str(), 0755), 0)
        << "mkdir('" << path_fd.c_str() << "') failed";

    for (auto fd : kFds) {
      base::StackString<256> link("%s/%" PRIu64, path_fd.c_str(), fd);
      links_to_delete.push_back(link.ToStdString());
      EXPECT_EQ(symlink(kDevice, link.c_str()), 0)
          << "symlink('" << kDevice << "','" << link.c_str() << "') failed";
    }
  }

  auto checkpoint = task_runner_.CreateCheckpoint("all_done");

  const std::string& fake_proc_path = fake_proc.path();
<<<<<<< HEAD
  EXPECT_CALL(*data_source, OpenProcDir())
      .WillRepeatedly(Invoke([&fake_proc_path] {
        return base::ScopedDir(opendir(fake_proc_path.c_str()));
      }));
=======
  EXPECT_CALL(*data_source, OpenProcDir()).WillRepeatedly([&fake_proc_path] {
    return base::ScopedDir(opendir(fake_proc_path.c_str()));
  });
>>>>>>> aaad9625
  EXPECT_CALL(*data_source, GetProcMountpoint())
      .WillRepeatedly([&fake_proc_path] { return fake_proc_path.c_str(); });

  const int kNumIters = 4;
  int iter = 0;
  for (int pid : kPids) {
    EXPECT_CALL(*data_source, ReadProcPidFile(pid, "status"))
<<<<<<< HEAD
        .WillRepeatedly(Invoke([&iter](int32_t p, const std::string&) {
=======
        .WillRepeatedly([&iter](int32_t p, const std::string&) {
>>>>>>> aaad9625
          return base::StackString<1024>{
              "Name:	pid_10\nVmSize:	 %d kB\nVmRSS:\t%d  kB\n",
              p * 100 + iter * 10 + 1, p * 100 + iter * 10 + 2}
              .ToStdString();
<<<<<<< HEAD
        }));

    EXPECT_CALL(*data_source, ReadProcPidFile(pid, "dmabuf_rss"))
        .WillRepeatedly(Invoke([](int32_t, const std::string&) {
          return base::StackString<1024>{"%d\n", getpagesize()}.ToStdString();
        }));
=======
        });

    EXPECT_CALL(*data_source, ReadProcPidFile(pid, "dmabuf_rss"))
        .WillRepeatedly([](int32_t, const std::string&) {
          return base::StackString<1024>{"%d\n", getpagesize()}.ToStdString();
        });
>>>>>>> aaad9625

    // By default scan_smaps_rollup is off and /proc/<pid>/smaps_rollup
    // shouldn't be read.
    EXPECT_CALL(*data_source, ReadProcPidFile(pid, "smaps_rollup")).Times(0);

    EXPECT_CALL(*data_source, ReadProcPidFile(pid, "stat"))
<<<<<<< HEAD
        .WillRepeatedly(Invoke([&iter](int32_t p, const std::string&) {
          return ToProcStatString(static_cast<uint64_t>(p * 100 + iter * 10),
                                  static_cast<uint64_t>(p * 200 + iter * 20),
                                  /*starttime_ticks=*/0);
        }));
=======
        .WillRepeatedly([&iter](int32_t p, const std::string&) {
          return ToProcStatString(static_cast<uint64_t>(p * 100 + iter * 10),
                                  static_cast<uint64_t>(p * 200 + iter * 20),
                                  /*starttime_ticks=*/0);
        });
>>>>>>> aaad9625

    EXPECT_CALL(*data_source, ReadProcPidFile(pid, "oom_score_adj"))
        .WillRepeatedly(
            [checkpoint, kPids, &iter](int32_t inner_pid, const std::string&) {
              auto oom_score = inner_pid * 100 + iter * 10 + 3;
              if (inner_pid == kPids[base::ArraySize(kPids) - 1]) {
                if (++iter == kNumIters)
                  checkpoint();
              }
              return std::to_string(oom_score);
            });
  }

  data_source->Start();
  task_runner_.RunUntilCheckpoint("all_done");
  data_source->Flush(1 /* FlushRequestId */, []() {});

  std::vector<protos::gen::ProcessStats::Process> processes;
  auto trace = writer_raw_->GetAllTracePackets();
  for (const auto& packet : trace) {
    for (const auto& process : packet.process_stats().processes()) {
      processes.push_back(process);
    }
  }
  ASSERT_EQ(processes.size(), kNumIters * base::ArraySize(kPids));
  iter = 0;
  for (const auto& proc_counters : processes) {
    int32_t pid = proc_counters.pid();
    EXPECT_EQ(static_cast<int>(proc_counters.vm_size_kb()),
              pid * 100 + iter * 10 + 1);
    EXPECT_EQ(static_cast<int>(proc_counters.vm_rss_kb()),
              pid * 100 + iter * 10 + 2);
    EXPECT_EQ(static_cast<int>(proc_counters.oom_score_adj()),
              pid * 100 + iter * 10 + 3);
    EXPECT_EQ(proc_counters.fds().size(), base::ArraySize(kFds));
    for (const auto& fd_path : proc_counters.fds()) {
      EXPECT_THAT(kFds, Contains(fd_path.fd()));
      EXPECT_EQ(fd_path.path(), kDevice);
    }
    EXPECT_EQ(proc_counters.runtime_user_mode(),
              static_cast<uint64_t>(pid * 100 + iter * 10) * NsPerClockTick());
    EXPECT_EQ(proc_counters.runtime_kernel_mode(),
              static_cast<uint64_t>(pid * 200 + iter * 20) * NsPerClockTick());
    if (pid == kPids[base::ArraySize(kPids) - 1]) {
      iter++;
    }
  }

  // Cleanup |fake_proc|. TempDir checks that the directory is empty.
  for (auto path = links_to_delete.rbegin(); path != links_to_delete.rend();
       path++)
    unlink(path->c_str());
  for (auto path = dirs_to_delete.rbegin(); path != dirs_to_delete.rend();
       path++)
    base::Rmdir(*path);
}

TEST_F(ProcessStatsDataSourceTest, CacheProcessStats) {
  DataSourceConfig ds_config;
  ProcessStatsConfig cfg;
  cfg.set_proc_stats_poll_ms(105);
  cfg.set_proc_stats_cache_ttl_ms(220);
  cfg.add_quirks(ProcessStatsConfig::DISABLE_ON_DEMAND);
  ds_config.set_process_stats_config_raw(cfg.SerializeAsString());
  auto data_source = GetProcessStatsDataSource(ds_config);

  // Populate a fake /proc/ directory.
  auto fake_proc = base::TempDir::Create();
  const int kPid = 1;

  base::StackString<256> path("%s/%d", fake_proc.path().c_str(), kPid);
  mkdir(path.c_str(), 0755);

  auto checkpoint = task_runner_.CreateCheckpoint("all_done");

  EXPECT_CALL(*data_source, OpenProcDir()).WillRepeatedly([&fake_proc] {
    return base::ScopedDir(opendir(fake_proc.path().c_str()));
  });

  const int kNumIters = 4;
  int iter = 0;
  EXPECT_CALL(*data_source, ReadProcPidFile(kPid, "status"))
      .WillRepeatedly([checkpoint](int32_t p, const std::string&) {
        base::StackString<1024> ret(
            "Name:	pid_10\nVmSize:	 %d kB\nVmRSS:\t%d  kB\n", p * 100 + 1,
            p * 100 + 2);
        return ret.ToStdString();
      });

  EXPECT_CALL(*data_source, ReadProcPidFile(kPid, "dmabuf_rss"))
      .WillRepeatedly([checkpoint](int32_t, const std::string&) {
        return base::StackString<1024>{"%d\n", getpagesize()}.ToStdString();
      });

  EXPECT_CALL(*data_source, ReadProcPidFile(kPid, "dmabuf_rss"))
      .WillRepeatedly(Invoke([checkpoint](int32_t, const std::string&) {
        return base::StackString<1024>{"%d\n", getpagesize()}.ToStdString();
      }));

  EXPECT_CALL(*data_source, ReadProcPidFile(kPid, "oom_score_adj"))
      .WillRepeatedly(
          [checkpoint, &iter](int32_t inner_pid, const std::string&) {
            if (++iter == kNumIters)
              checkpoint();
            return std::to_string(inner_pid * 100);
          });

  data_source->Start();
  task_runner_.RunUntilCheckpoint("all_done");
  data_source->Flush(1 /* FlushRequestId */, []() {});

  std::vector<protos::gen::ProcessStats::Process> processes;
  auto trace = writer_raw_->GetAllTracePackets();
  for (const auto& packet : trace) {
    for (const auto& process : packet.process_stats().processes()) {
      processes.push_back(process);
    }
  }
  // We should get two counter events because:
  // a) emissions happen at 0ms, 105ms, 210ms, 315ms
  // b) clear events happen at 220ms, 440ms...
  // Therefore, we should see the emissions at 0ms and 315ms.
  ASSERT_EQ(processes.size(), 2u);
  for (const auto& proc_counters : processes) {
    ASSERT_EQ(proc_counters.pid(), kPid);
    ASSERT_EQ(static_cast<int>(proc_counters.vm_size_kb()), kPid * 100 + 1);
    ASSERT_EQ(static_cast<int>(proc_counters.vm_rss_kb()), kPid * 100 + 2);
    ASSERT_EQ(static_cast<int>(proc_counters.oom_score_adj()), kPid * 100);
  }

  // Cleanup |fake_proc|. TempDir checks that the directory is empty.
  base::Rmdir(path.ToStdString());
}

TEST_F(ProcessStatsDataSourceTest, NamespacedProcess) {
  auto data_source = GetProcessStatsDataSource(DataSourceConfig());
  EXPECT_CALL(*data_source, ReadProcPidFile(42, "status"))
      .WillOnce(Return(
          "Name: foo\nTgid:\t42\nPid:   42\nPPid:  17\nNSpid:\t42\t2\n"));
  EXPECT_CALL(*data_source, ReadProcPidFile(42, "cmdline"))
      .WillOnce(Return(std::string("foo\0bar\0baz\0", 12)));

  EXPECT_CALL(*data_source, ReadProcPidFile(43, "status"))
      .WillOnce(Return(
          "Name: foo\nTgid:\t42\nPid:   43\nPPid:  17\nNSpid:\t43\t3\n"));

  // It's possible that OnPids() is called with a non-main thread is seen before
  // the main thread for a process. When this happens, the data source
  // will WriteProcess(42) first and then WriteThread(43).
  data_source->OnPids({43});
  data_source->OnPids({42});  // This will be a no-op.

  auto trace = writer_raw_->GetAllTracePackets();
  ASSERT_EQ(trace.size(), 1u);
  auto ps_tree = trace[0].process_tree();
  ASSERT_EQ(ps_tree.processes_size(), 1);
  auto first_process = ps_tree.processes()[0];
  ASSERT_EQ(first_process.pid(), 42);
  ASSERT_EQ(first_process.ppid(), 17);
  auto nspid = first_process.nspid();
  EXPECT_THAT(nspid, ElementsAre(2));

  ASSERT_EQ(ps_tree.threads_size(), 1);
  auto first_thread = ps_tree.threads()[0];
  ASSERT_EQ(first_thread.tid(), 43);
  ASSERT_EQ(first_thread.tgid(), 42);
  auto nstid = first_thread.nstid();
  EXPECT_THAT(nstid, ElementsAre(3));
}

TEST_F(ProcessStatsDataSourceTest, ScanSmapsRollupIsOn) {
  DataSourceConfig ds_config;
  ProcessStatsConfig cfg;
  cfg.set_proc_stats_poll_ms(1);
  cfg.set_resolve_process_fds(true);
  cfg.set_scan_smaps_rollup(true);
  cfg.add_quirks(ProcessStatsConfig::DISABLE_ON_DEMAND);
  ds_config.set_process_stats_config_raw(cfg.SerializeAsString());
  auto data_source = GetProcessStatsDataSource(ds_config);

  // Populate a fake /proc/ directory.
  auto fake_proc = base::TempDir::Create();
  const int kPids[] = {1, 2};
  std::vector<std::string> dirs_to_delete;
  for (int pid : kPids) {
    base::StackString<256> path("%s/%d", fake_proc.path().c_str(), pid);
    dirs_to_delete.push_back(path.ToStdString());
    EXPECT_EQ(mkdir(path.c_str(), 0755), 0)
        << "mkdir('" << path.c_str() << "') failed";
  }

  auto checkpoint = task_runner_.CreateCheckpoint("all_done");
  const auto fake_proc_path = fake_proc.path();
  EXPECT_CALL(*data_source, OpenProcDir()).WillRepeatedly([&fake_proc_path] {
    return base::ScopedDir(opendir(fake_proc_path.c_str()));
  });
  EXPECT_CALL(*data_source, GetProcMountpoint())
      .WillRepeatedly([&fake_proc_path] { return fake_proc_path.c_str(); });

  const int kNumIters = 4;
  int iter = 0;
  for (int pid : kPids) {
    EXPECT_CALL(*data_source, ReadProcPidFile(pid, "status"))
<<<<<<< HEAD
        .WillRepeatedly(
            Invoke([checkpoint, &iter](int32_t p, const std::string&) {
              base::StackString<1024> ret(
                  "Name:	pid_10\nVmSize:	 %d kB\nVmRSS:\t%d  kB\n",
                  p * 100 + iter * 10 + 1, p * 100 + iter * 10 + 2);
              return ret.ToStdString();
            }));
    EXPECT_CALL(*data_source, ReadProcPidFile(pid, "dmabuf_rss"))
        .WillRepeatedly(Invoke([](int32_t, const std::string&) {
          return base::StackString<1024>{"%d\n", getpagesize()}.ToStdString();
        }));
=======
        .WillRepeatedly([checkpoint, &iter](int32_t p, const std::string&) {
          base::StackString<1024> ret(
              "Name:	pid_10\nVmSize:	 %d kB\nVmRSS:\t%d  kB\n",
              p * 100 + iter * 10 + 1, p * 100 + iter * 10 + 2);
          return ret.ToStdString();
        });
    EXPECT_CALL(*data_source, ReadProcPidFile(pid, "dmabuf_rss"))
        .WillRepeatedly([](int32_t, const std::string&) {
          return base::StackString<1024>{"%d\n", getpagesize()}.ToStdString();
        });
>>>>>>> aaad9625
    EXPECT_CALL(*data_source, ReadProcPidFile(pid, "smaps_rollup"))
        .WillRepeatedly([checkpoint, &iter](int32_t p, const std::string&) {
          base::StackString<1024> ret(
              "Name:	pid_10\nRss:	 %d kB\nPss:\t%d  kB\n",
              p * 100 + iter * 10 + 4, p * 100 + iter * 10 + 5);
          return ret.ToStdString();
        });

    EXPECT_CALL(*data_source, ReadProcPidFile(pid, "oom_score_adj"))
        .WillRepeatedly(
            [checkpoint, kPids, &iter](int32_t inner_pid, const std::string&) {
              auto oom_score = inner_pid * 100 + iter * 10 + 3;
              if (inner_pid == kPids[base::ArraySize(kPids) - 1]) {
                if (++iter == kNumIters)
                  checkpoint();
              }
              return std::to_string(oom_score);
            });
  }

  data_source->Start();
  task_runner_.RunUntilCheckpoint("all_done");
  data_source->Flush(1 /* FlushRequestId */, []() {});

  std::vector<protos::gen::ProcessStats::Process> processes;
  auto trace = writer_raw_->GetAllTracePackets();
  for (const auto& packet : trace) {
    for (const auto& process : packet.process_stats().processes()) {
      processes.push_back(process);
    }
  }
  ASSERT_EQ(processes.size(), kNumIters * base::ArraySize(kPids));
  iter = 0;
  for (const auto& proc_counters : processes) {
    int32_t pid = proc_counters.pid();
    ASSERT_EQ(static_cast<int>(proc_counters.smr_rss_kb()),
              pid * 100 + iter * 10 + 4);
    ASSERT_EQ(static_cast<int>(proc_counters.smr_pss_kb()),
              pid * 100 + iter * 10 + 5);
    if (pid == kPids[base::ArraySize(kPids) - 1])
      iter++;
  }
  for (auto path = dirs_to_delete.rbegin(); path != dirs_to_delete.rend();
       path++)
    base::Rmdir(*path);
}

TEST_F(ProcessStatsDataSourceTest, WriteProcessStartFromBoot) {
  DataSourceConfig ds_config;
  ProcessStatsConfig cfg;
  cfg.set_record_process_age(true);
  ds_config.set_process_stats_config_raw(cfg.SerializeAsString());
  auto data_source = GetProcessStatsDataSource(ds_config);

  const char* status =
      "Name: foo\nTgid:\t42\nPid:   42\nPPid:  17\nUid:  43 44 45 56\n";

  EXPECT_CALL(*data_source, ReadProcPidFile(42, "status"))
      .WillOnce(Return(status));
  EXPECT_CALL(*data_source, ReadProcPidFile(42, "stat"))
      .WillOnce(Return(ToProcStatString(0, 0, 15842)));
  EXPECT_CALL(*data_source, ReadProcPidFile(42, "cmdline"))
      .WillOnce(Return(std::string("foo\0bar\0baz\0", 12)));

  data_source->OnPids({42});

  auto trace = writer_raw_->GetAllTracePackets();
  ASSERT_EQ(trace.size(), 1u);
  auto ps_tree = trace[0].process_tree();
  ASSERT_EQ(ps_tree.processes_size(), 1);
  auto first_process = ps_tree.processes()[0];
  ASSERT_EQ(first_process.pid(), 42);

  EXPECT_EQ(first_process.process_start_from_boot(), 15842 * NsPerClockTick());
}

TEST_F(ProcessStatsDataSourceTest, WriteKthread) {
  auto data_source = GetProcessStatsDataSource(DataSourceConfig());

  EXPECT_CALL(*data_source, ReadProcPidFile(2, "status"))
      .WillOnce(Return(kKthreadStatus));
  EXPECT_CALL(*data_source, ReadProcPidFile(2, "cmdline"))  // fmt hint
      .WillOnce(Return(""));

  data_source->OnPids({2});

  auto trace = writer_raw_->GetAllTracePackets();
  ASSERT_EQ(trace.size(), 1u);
  auto ps_tree = trace[0].process_tree();
  ASSERT_EQ(ps_tree.processes_size(), 1);
  auto process = ps_tree.processes()[0];

  ASSERT_EQ(process.pid(), 2);
  ASSERT_THAT(process.cmdline(), ElementsAreArray({"kthreadd"}));
  EXPECT_TRUE(process.is_kthread());
  EXPECT_TRUE(process.cmdline_is_comm());
}

}  // namespace
}  // namespace perfetto<|MERGE_RESOLUTION|>--- conflicted
+++ resolved
@@ -400,16 +400,9 @@
   auto checkpoint = task_runner_.CreateCheckpoint("all_done");
 
   const std::string& fake_proc_path = fake_proc.path();
-<<<<<<< HEAD
-  EXPECT_CALL(*data_source, OpenProcDir())
-      .WillRepeatedly(Invoke([&fake_proc_path] {
-        return base::ScopedDir(opendir(fake_proc_path.c_str()));
-      }));
-=======
   EXPECT_CALL(*data_source, OpenProcDir()).WillRepeatedly([&fake_proc_path] {
     return base::ScopedDir(opendir(fake_proc_path.c_str()));
   });
->>>>>>> aaad9625
   EXPECT_CALL(*data_source, GetProcMountpoint())
       .WillRepeatedly([&fake_proc_path] { return fake_proc_path.c_str(); });
 
@@ -417,49 +410,28 @@
   int iter = 0;
   for (int pid : kPids) {
     EXPECT_CALL(*data_source, ReadProcPidFile(pid, "status"))
-<<<<<<< HEAD
-        .WillRepeatedly(Invoke([&iter](int32_t p, const std::string&) {
-=======
         .WillRepeatedly([&iter](int32_t p, const std::string&) {
->>>>>>> aaad9625
           return base::StackString<1024>{
               "Name:	pid_10\nVmSize:	 %d kB\nVmRSS:\t%d  kB\n",
               p * 100 + iter * 10 + 1, p * 100 + iter * 10 + 2}
               .ToStdString();
-<<<<<<< HEAD
-        }));
-
-    EXPECT_CALL(*data_source, ReadProcPidFile(pid, "dmabuf_rss"))
-        .WillRepeatedly(Invoke([](int32_t, const std::string&) {
-          return base::StackString<1024>{"%d\n", getpagesize()}.ToStdString();
-        }));
-=======
         });
 
     EXPECT_CALL(*data_source, ReadProcPidFile(pid, "dmabuf_rss"))
         .WillRepeatedly([](int32_t, const std::string&) {
           return base::StackString<1024>{"%d\n", getpagesize()}.ToStdString();
         });
->>>>>>> aaad9625
 
     // By default scan_smaps_rollup is off and /proc/<pid>/smaps_rollup
     // shouldn't be read.
     EXPECT_CALL(*data_source, ReadProcPidFile(pid, "smaps_rollup")).Times(0);
 
     EXPECT_CALL(*data_source, ReadProcPidFile(pid, "stat"))
-<<<<<<< HEAD
-        .WillRepeatedly(Invoke([&iter](int32_t p, const std::string&) {
-          return ToProcStatString(static_cast<uint64_t>(p * 100 + iter * 10),
-                                  static_cast<uint64_t>(p * 200 + iter * 20),
-                                  /*starttime_ticks=*/0);
-        }));
-=======
         .WillRepeatedly([&iter](int32_t p, const std::string&) {
           return ToProcStatString(static_cast<uint64_t>(p * 100 + iter * 10),
                                   static_cast<uint64_t>(p * 200 + iter * 20),
                                   /*starttime_ticks=*/0);
         });
->>>>>>> aaad9625
 
     EXPECT_CALL(*data_source, ReadProcPidFile(pid, "oom_score_adj"))
         .WillRepeatedly(
@@ -554,11 +526,6 @@
         return base::StackString<1024>{"%d\n", getpagesize()}.ToStdString();
       });
 
-  EXPECT_CALL(*data_source, ReadProcPidFile(kPid, "dmabuf_rss"))
-      .WillRepeatedly(Invoke([checkpoint](int32_t, const std::string&) {
-        return base::StackString<1024>{"%d\n", getpagesize()}.ToStdString();
-      }));
-
   EXPECT_CALL(*data_source, ReadProcPidFile(kPid, "oom_score_adj"))
       .WillRepeatedly(
           [checkpoint, &iter](int32_t inner_pid, const std::string&) {
@@ -663,19 +630,6 @@
   int iter = 0;
   for (int pid : kPids) {
     EXPECT_CALL(*data_source, ReadProcPidFile(pid, "status"))
-<<<<<<< HEAD
-        .WillRepeatedly(
-            Invoke([checkpoint, &iter](int32_t p, const std::string&) {
-              base::StackString<1024> ret(
-                  "Name:	pid_10\nVmSize:	 %d kB\nVmRSS:\t%d  kB\n",
-                  p * 100 + iter * 10 + 1, p * 100 + iter * 10 + 2);
-              return ret.ToStdString();
-            }));
-    EXPECT_CALL(*data_source, ReadProcPidFile(pid, "dmabuf_rss"))
-        .WillRepeatedly(Invoke([](int32_t, const std::string&) {
-          return base::StackString<1024>{"%d\n", getpagesize()}.ToStdString();
-        }));
-=======
         .WillRepeatedly([checkpoint, &iter](int32_t p, const std::string&) {
           base::StackString<1024> ret(
               "Name:	pid_10\nVmSize:	 %d kB\nVmRSS:\t%d  kB\n",
@@ -686,7 +640,6 @@
         .WillRepeatedly([](int32_t, const std::string&) {
           return base::StackString<1024>{"%d\n", getpagesize()}.ToStdString();
         });
->>>>>>> aaad9625
     EXPECT_CALL(*data_source, ReadProcPidFile(pid, "smaps_rollup"))
         .WillRepeatedly([checkpoint, &iter](int32_t p, const std::string&) {
           base::StackString<1024> ret(
