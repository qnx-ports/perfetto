--- conflicted
+++ resolved
@@ -24,16 +24,10 @@
 
 #include "perfetto/ext/base/string_utils.h"
 #include "perfetto/protozero/proto_utils.h"
-<<<<<<< HEAD
-#include "src/traced/probes/ftrace/tracefs.h"
-
-#include "protos/perfetto/common/descriptor.gen.h"
-=======
 #include "perfetto/protozero/scattered_heap_buffer.h"
 #include "src/traced/probes/ftrace/tracefs.h"
 
 #include "protos/perfetto/common/descriptor.pbzero.h"
->>>>>>> aaad9625
 #include "protos/perfetto/trace/ftrace/ftrace_event.pbzero.h"
 #include "protos/perfetto/trace/ftrace/ftrace_event_bundle.pbzero.h"
 #include "protos/perfetto/trace/ftrace/generic.pbzero.h"
@@ -251,13 +245,8 @@
   PERFETTO_FATAL("For GCC");
 }
 
-<<<<<<< HEAD
-protos::gen::FieldDescriptorProto::Type ToPbDescEnum(ProtoSchemaType v) {
-  using PB = protos::gen::FieldDescriptorProto;
-=======
 protos::pbzero::FieldDescriptorProto::Type ToPbDescEnum(ProtoSchemaType v) {
   using PB = protos::pbzero::FieldDescriptorProto;
->>>>>>> aaad9625
   switch (v) {
     case (ProtoSchemaType::kDouble):
       return PB::TYPE_DOUBLE;
@@ -644,21 +633,6 @@
     evt->size = std::max(field_end, evt->size);
   }
 
-<<<<<<< HEAD
-  // TODO(rsavitski): consider mixing in the group into the name (while keeping
-  // it a valid C identifier).
-  protos::gen::DescriptorProto pb_descriptor;
-  pb_descriptor.set_name(group_and_name.name());
-
-  auto add_pb_desc_field = [&pb_descriptor](
-                               uint32_t id, const std::string& name,
-                               protos::gen::FieldDescriptorProto::Type type) {
-    auto* f = pb_descriptor.add_field();
-    f->set_number(static_cast<int32_t>(id));
-    f->set_name(name);
-    f->set_type(type);  // e.g. int32, fixed64
-  };
-=======
   using GED = protos::pbzero::FtraceEventBundle::GenericEventDescriptor;
   protozero::HeapBuffered<GED> outer_descriptor;
   outer_descriptor->set_field_id(static_cast<int32_t>(proto_field_id));
@@ -678,7 +652,6 @@
         f->set_name(name);
         f->set_type(type);  // e.g. int32, fixed64
       };
->>>>>>> aaad9625
 
   // Create a transcoding mapping for the fields.
   uint32_t submessage_field_proto_id = 1;
@@ -723,13 +696,8 @@
   }
 
   if (keep_proto_descriptor) {
-<<<<<<< HEAD
-    generic_evt_pb_descriptors_.Insert(evt->proto_field_id,
-                                       pb_descriptor.SerializeAsArray());
-=======
     generic_evt_pb_descriptors_.descriptors.Insert(
         evt->proto_field_id, outer_descriptor.SerializeAsArray());
->>>>>>> aaad9625
   }
 
   PERFETTO_DCHECK(evt == &events_.at(evt->ftrace_event_id));
