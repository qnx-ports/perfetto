--- conflicted
+++ resolved
@@ -36,7 +36,6 @@
 #include "src/traced/probes/ftrace/ftrace_print_filter.h"
 #include "src/traced/probes/ftrace/proto_translation_table.h"
 
-#include "protos/perfetto/common/descriptor.pbzero.h"
 #include "protos/perfetto/trace/ftrace/ftrace_event.pbzero.h"
 #include "protos/perfetto/trace/ftrace/ftrace_event_bundle.pbzero.h"
 #include "protos/perfetto/trace/ftrace/ftrace_stats.pbzero.h"  // FtraceParseStatus
@@ -361,16 +360,6 @@
     return;
 
   for (uint32_t proto_id : generic_descriptors_to_write_) {
-<<<<<<< HEAD
-    PERFETTO_DCHECK(generic_pb_descriptors_->Find(proto_id));
-
-    std::vector<unsigned char>* pb_descriptor =
-        generic_pb_descriptors_->Find(proto_id);
-    if (pb_descriptor) {
-      auto* g = bundle_->add_generic_event_descriptors();
-      g->set_field_id(static_cast<int32_t>(proto_id));
-      g->set_event_descriptor(pb_descriptor->data(), pb_descriptor->size());
-=======
     PERFETTO_DCHECK(generic_pb_descriptors_->descriptors.Find(proto_id));
 
     auto* pb_descriptor = generic_pb_descriptors_->descriptors.Find(proto_id);
@@ -378,7 +367,6 @@
       bundle_->AppendBytes(protos::pbzero::FtraceEventBundle::
                                kGenericEventDescriptorsFieldNumber,
                            pb_descriptor->data(), pb_descriptor->size());
->>>>>>> aaad9625
     }
   }
 }
