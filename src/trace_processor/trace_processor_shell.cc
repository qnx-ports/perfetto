/*
 * Copyright (C) 2018 The Android Open Source Project
 *
 * Licensed under the Apache License, Version 2.0 (the "License");
 * you may not use this file except in compliance with the License.
 * You may obtain a copy of the License at
 *
 *      http://www.apache.org/licenses/LICENSE-2.0
 *
 * Unless required by applicable law or agreed to in writing, software
 * distributed under the License is distributed on an "AS IS" BASIS,
 * WITHOUT WARRANTIES OR CONDITIONS OF ANY KIND, either express or implied.
 * See the License for the specific language governing permissions and
 * limitations under the License.
 */

#include <errno.h>
#include <fcntl.h>
#include <stdio.h>
#include <sys/stat.h>
#include <cctype>
#include <cinttypes>
#include <functional>
#include <iostream>
#include <optional>
#include <string>
#include <unordered_map>
#include <unordered_set>
#include <vector>

#include <google/protobuf/compiler/parser.h>
#include <google/protobuf/dynamic_message.h>
#include <google/protobuf/io/zero_copy_stream_impl.h>
#include <google/protobuf/text_format.h>

#include "perfetto/base/build_config.h"
#include "perfetto/base/logging.h"
#include "perfetto/base/status.h"
#include "perfetto/base/time.h"
#include "perfetto/ext/base/file_utils.h"
#include "perfetto/ext/base/flat_hash_map.h"
#include "perfetto/ext/base/getopt.h"
#include "perfetto/ext/base/scoped_file.h"
#include "perfetto/ext/base/string_splitter.h"
#include "perfetto/ext/base/string_utils.h"
#include "perfetto/ext/base/string_view.h"
#include "perfetto/ext/base/version.h"

#include "perfetto/trace_processor/read_trace.h"
#include "perfetto/trace_processor/trace_processor.h"
#include "src/trace_processor/metrics/all_chrome_metrics.descriptor.h"
#include "src/trace_processor/metrics/all_webview_metrics.descriptor.h"
#include "src/trace_processor/metrics/metrics.descriptor.h"
#include "src/trace_processor/metrics/metrics.h"
#include "src/trace_processor/read_trace_internal.h"
#include "src/trace_processor/util/proto_to_json.h"
#include "src/trace_processor/util/sql_modules.h"
#include "src/trace_processor/util/status_macros.h"

#include "protos/perfetto/trace_processor/trace_processor.pbzero.h"

#if PERFETTO_BUILDFLAG(PERFETTO_TP_HTTPD)
#include "src/trace_processor/rpc/httpd.h"
#endif
#include "src/profiling/deobfuscator.h"
#include "src/profiling/symbolizer/local_symbolizer.h"
#include "src/profiling/symbolizer/symbolize_database.h"
#include "src/profiling/symbolizer/symbolizer.h"

#if PERFETTO_BUILDFLAG(PERFETTO_OS_LINUX) ||   \
    PERFETTO_BUILDFLAG(PERFETTO_OS_ANDROID) || \
    PERFETTO_BUILDFLAG(PERFETTO_OS_APPLE)
#define PERFETTO_HAS_SIGNAL_H() 1
#else
#define PERFETTO_HAS_SIGNAL_H() 0
#endif

#if PERFETTO_BUILDFLAG(PERFETTO_TP_LINENOISE)
#include <linenoise.h>
#include <pwd.h>
#include <sys/types.h>
#endif

#if PERFETTO_HAS_SIGNAL_H()
#include <signal.h>
#endif

#if PERFETTO_BUILDFLAG(PERFETTO_OS_WIN)
#include <io.h>
#define ftruncate _chsize
#else
#include <dirent.h>
#endif

#if PERFETTO_BUILDFLAG(PERFETTO_TP_LINENOISE) && \
    !PERFETTO_BUILDFLAG(PERFETTO_OS_WIN)
#include <unistd.h>  // For getuid() in GetConfigPath().
#endif

namespace perfetto {
namespace trace_processor {

namespace {
TraceProcessor* g_tp;

#if PERFETTO_BUILDFLAG(PERFETTO_TP_LINENOISE)

bool EnsureDir(const std::string& path) {
  return base::Mkdir(path) || errno == EEXIST;
}

bool EnsureFile(const std::string& path) {
  return base::OpenFile(path, O_RDONLY | O_CREAT, 0644).get() != -1;
}

std::string GetConfigPath() {
  const char* homedir = getenv("HOME");
#if PERFETTO_BUILDFLAG(PERFETTO_OS_LINUX) ||   \
    PERFETTO_BUILDFLAG(PERFETTO_OS_ANDROID) || \
    PERFETTO_BUILDFLAG(PERFETTO_OS_APPLE)
  if (homedir == nullptr)
    homedir = getpwuid(getuid())->pw_dir;
#elif PERFETTO_BUILDFLAG(PERFETTO_OS_WIN)
  if (homedir == nullptr)
    homedir = getenv("USERPROFILE");
#endif
  if (homedir == nullptr)
    return "";
  return std::string(homedir) + "/.config";
}

std::string GetPerfettoPath() {
  std::string config = GetConfigPath();
  if (config.empty())
    return "";
  return config + "/perfetto";
}

std::string GetHistoryPath() {
  std::string perfetto = GetPerfettoPath();
  if (perfetto.empty())
    return "";
  return perfetto + "/.trace_processor_shell_history";
}

void SetupLineEditor() {
  linenoiseSetMultiLine(true);
  linenoiseHistorySetMaxLen(1000);

  bool success = !GetHistoryPath().empty();
  success = success && EnsureDir(GetConfigPath());
  success = success && EnsureDir(GetPerfettoPath());
  success = success && EnsureFile(GetHistoryPath());
  success = success && linenoiseHistoryLoad(GetHistoryPath().c_str()) != -1;
  if (!success) {
    PERFETTO_PLOG("Could not load history from %s", GetHistoryPath().c_str());
  }
}

struct LineDeleter {
  void operator()(char* p) const {
    linenoiseHistoryAdd(p);
    linenoiseHistorySave(GetHistoryPath().c_str());
    linenoiseFree(p);
  }
};

using ScopedLine = std::unique_ptr<char, LineDeleter>;

ScopedLine GetLine(const char* prompt) {
  errno = 0;
  auto line = ScopedLine(linenoise(prompt));
  // linenoise returns a nullptr both for CTRL-C and CTRL-D, however in the
  // former case it sets errno to EAGAIN.
  // If the user press CTRL-C return "" instead of nullptr. We don't want the
  // main loop to quit in that case as that is inconsistent with the behavior
  // "CTRL-C interrupts the current query" and frustrating when hitting that
  // a split second after the query is done.
  if (!line && errno == EAGAIN)
    return ScopedLine(strdup(""));
  return line;
}

#else

void SetupLineEditor() {}

using ScopedLine = std::unique_ptr<char>;

ScopedLine GetLine(const char* prompt) {
  printf("\r%80s\r%s", "", prompt);
  fflush(stdout);
  ScopedLine line(new char[1024]);
  if (!fgets(line.get(), 1024 - 1, stdin))
    return nullptr;
  if (strlen(line.get()) > 0)
    line.get()[strlen(line.get()) - 1] = 0;
  return line;
}

#endif  // PERFETTO_TP_LINENOISE

base::Status PrintStats() {
  auto it = g_tp->ExecuteQuery(
      "SELECT name, idx, source, value from stats "
      "where severity IN ('error', 'data_loss') and value > 0");

  bool first = true;
  while (it.Next()) {
    if (first) {
      fprintf(stderr, "Error stats for this trace:\n");

      for (uint32_t i = 0; i < it.ColumnCount(); i++)
        fprintf(stderr, "%40s ", it.GetColumnName(i).c_str());
      fprintf(stderr, "\n");

      for (uint32_t i = 0; i < it.ColumnCount(); i++)
        fprintf(stderr, "%40s ", "----------------------------------------");
      fprintf(stderr, "\n");

      first = false;
    }

    for (uint32_t c = 0; c < it.ColumnCount(); c++) {
      auto value = it.Get(c);
      switch (value.type) {
        case SqlValue::Type::kNull:
          fprintf(stderr, "%-40.40s", "[NULL]");
          break;
        case SqlValue::Type::kDouble:
          fprintf(stderr, "%40f", value.double_value);
          break;
        case SqlValue::Type::kLong:
          fprintf(stderr, "%40" PRIi64, value.long_value);
          break;
        case SqlValue::Type::kString:
          fprintf(stderr, "%-40.40s", value.string_value);
          break;
        case SqlValue::Type::kBytes:
          printf("%-40.40s", "<raw bytes>");
          break;
      }
      fprintf(stderr, " ");
    }
    fprintf(stderr, "\n");
  }

  base::Status status = it.Status();
  if (!status.ok()) {
    return base::ErrStatus("Error while iterating stats (%s)",
                           status.c_message());
  }
  return base::OkStatus();
}

base::Status ExportTraceToDatabase(const std::string& output_name) {
  PERFETTO_CHECK(output_name.find('\'') == std::string::npos);
  {
    base::ScopedFile fd(base::OpenFile(output_name, O_CREAT | O_RDWR, 0600));
    if (!fd)
      return base::ErrStatus("Failed to create file: %s", output_name.c_str());
    int res = ftruncate(fd.get(), 0);
    PERFETTO_CHECK(res == 0);
  }

  std::string attach_sql =
      "ATTACH DATABASE '" + output_name + "' AS perfetto_export";
  auto attach_it = g_tp->ExecuteQuery(attach_sql);
  bool attach_has_more = attach_it.Next();
  PERFETTO_DCHECK(!attach_has_more);

  base::Status status = attach_it.Status();
  if (!status.ok())
<<<<<<< HEAD
    return base::ErrStatus("SQLite error: %s", status.c_message());
=======
    return base::ErrStatus("%s", status.c_message());
>>>>>>> 45332e04

  // Export real and virtual tables.
  auto tables_it = g_tp->ExecuteQuery(
      "SELECT name FROM perfetto_tables UNION "
      "SELECT name FROM sqlite_master WHERE type='table'");
  while (tables_it.Next()) {
    std::string table_name = tables_it.Get(0).string_value;
    PERFETTO_CHECK(!base::Contains(table_name, '\''));
    std::string export_sql = "CREATE TABLE perfetto_export." + table_name +
                             " AS SELECT * FROM " + table_name;

    auto export_it = g_tp->ExecuteQuery(export_sql);
    bool export_has_more = export_it.Next();
    PERFETTO_DCHECK(!export_has_more);

    status = export_it.Status();
    if (!status.ok())
<<<<<<< HEAD
      return base::ErrStatus("SQLite error: %s", status.c_message());
  }
  status = tables_it.Status();
  if (!status.ok())
    return base::ErrStatus("SQLite error: %s", status.c_message());
=======
      return base::ErrStatus("%s", status.c_message());
  }
  status = tables_it.Status();
  if (!status.ok())
    return base::ErrStatus("%s", status.c_message());
>>>>>>> 45332e04

  // Export views.
  auto views_it =
      g_tp->ExecuteQuery("SELECT sql FROM sqlite_master WHERE type='view'");
  while (views_it.Next()) {
    std::string sql = views_it.Get(0).string_value;
    // View statements are of the form "CREATE VIEW name AS stmt". We need to
    // rewrite name to point to the exported db.
    const std::string kPrefix = "CREATE VIEW ";
    PERFETTO_CHECK(sql.find(kPrefix) == 0);
    sql = sql.substr(0, kPrefix.size()) + "perfetto_export." +
          sql.substr(kPrefix.size());

    auto export_it = g_tp->ExecuteQuery(sql);
    bool export_has_more = export_it.Next();
    PERFETTO_DCHECK(!export_has_more);

    status = export_it.Status();
    if (!status.ok())
<<<<<<< HEAD
      return base::ErrStatus("SQLite error: %s", status.c_message());
  }
  status = views_it.Status();
  if (!status.ok())
    return base::ErrStatus("SQLite error: %s", status.c_message());
=======
      return base::ErrStatus("%s", status.c_message());
  }
  status = views_it.Status();
  if (!status.ok())
    return base::ErrStatus("%s", status.c_message());
>>>>>>> 45332e04

  auto detach_it = g_tp->ExecuteQuery("DETACH DATABASE perfetto_export");
  bool detach_has_more = attach_it.Next();
  PERFETTO_DCHECK(!detach_has_more);
  status = detach_it.Status();
  return status.ok() ? base::OkStatus()
<<<<<<< HEAD
                     : base::ErrStatus("SQLite error: %s", status.c_message());
=======
                     : base::ErrStatus("%s", status.c_message());
>>>>>>> 45332e04
}

class ErrorPrinter : public google::protobuf::io::ErrorCollector {
  void AddError(int line, int col, const std::string& msg) override {
    PERFETTO_ELOG("%d:%d: %s", line, col, msg.c_str());
  }

  void AddWarning(int line, int col, const std::string& msg) override {
    PERFETTO_ILOG("%d:%d: %s", line, col, msg.c_str());
  }
};

// This function returns an indentifier for a metric suitable for use
// as an SQL table name (i.e. containing no forward or backward slashes).
std::string BaseName(std::string metric_path) {
  std::replace(metric_path.begin(), metric_path.end(), '\\', '/');
  auto slash_idx = metric_path.rfind('/');
  return slash_idx == std::string::npos ? metric_path
                                        : metric_path.substr(slash_idx + 1);
}

base::Status RegisterMetric(const std::string& register_metric) {
  std::string sql;
  base::ReadFile(register_metric, &sql);

  std::string path = "shell/" + BaseName(register_metric);
  return g_tp->RegisterMetric(path, sql);
}

base::Status ParseToFileDescriptorProto(
    const std::string& filename,
    google::protobuf::FileDescriptorProto* file_desc) {
  base::ScopedFile file(base::OpenFile(filename, O_RDONLY));
  if (file.get() == -1) {
    return base::ErrStatus("Failed to open proto file %s", filename.c_str());
  }

  google::protobuf::io::FileInputStream stream(file.get());
  ErrorPrinter printer;
  google::protobuf::io::Tokenizer tokenizer(&stream, &printer);

  google::protobuf::compiler::Parser parser;
  parser.Parse(&tokenizer, file_desc);
  return base::OkStatus();
}

base::Status ExtendMetricsProto(const std::string& extend_metrics_proto,
                                google::protobuf::DescriptorPool* pool) {
  google::protobuf::FileDescriptorSet desc_set;
  auto* file_desc = desc_set.add_file();
  RETURN_IF_ERROR(ParseToFileDescriptorProto(extend_metrics_proto, file_desc));

  file_desc->set_name(BaseName(extend_metrics_proto));
  pool->BuildFile(*file_desc);

  std::vector<uint8_t> metric_proto;
  metric_proto.resize(desc_set.ByteSizeLong());
  desc_set.SerializeToArray(metric_proto.data(),
                            static_cast<int>(metric_proto.size()));

  return g_tp->ExtendMetricsProto(metric_proto.data(), metric_proto.size());
}

enum OutputFormat {
  kBinaryProto,
  kTextProto,
  kJson,
  kNone,
};

struct MetricNameAndPath {
  std::string name;
  std::optional<std::string> no_ext_path;
};

base::Status RunMetrics(const std::vector<MetricNameAndPath>& metrics,
                        OutputFormat format,
                        const google::protobuf::DescriptorPool& pool) {
  std::vector<std::string> metric_names(metrics.size());
  for (size_t i = 0; i < metrics.size(); ++i) {
    metric_names[i] = metrics[i].name;
  }

  if (format == OutputFormat::kTextProto) {
    std::string out;
    base::Status status =
        g_tp->ComputeMetricText(metric_names, TraceProcessor::kProtoText, &out);
    if (!status.ok()) {
<<<<<<< HEAD
      return base::ErrStatus("Error when computing metrics: %s",
                             status.c_message());
=======
      return status;
>>>>>>> 45332e04
    }
    out += '\n';
    fwrite(out.c_str(), sizeof(char), out.size(), stdout);
    return base::OkStatus();
  }
<<<<<<< HEAD

  std::vector<uint8_t> metric_result;
  base::Status status = g_tp->ComputeMetric(metric_names, &metric_result);
  if (!status.ok()) {
    return base::ErrStatus("Error when computing metrics: %s",
                           status.c_message());
  }
=======
>>>>>>> 45332e04

  std::vector<uint8_t> metric_result;
  RETURN_IF_ERROR(g_tp->ComputeMetric(metric_names, &metric_result));
  switch (format) {
    case OutputFormat::kJson: {
      // TODO(b/182165266): Handle this using ComputeMetricText.
      google::protobuf::DynamicMessageFactory factory(&pool);
      auto* descriptor =
          pool.FindMessageTypeByName("perfetto.protos.TraceMetrics");
      std::unique_ptr<google::protobuf::Message> metric_msg(
          factory.GetPrototype(descriptor)->New());
      metric_msg->ParseFromArray(metric_result.data(),
                                 static_cast<int>(metric_result.size()));

      // We need to instantiate field options from dynamic message factory
      // because otherwise it cannot parse our custom extensions.
      const google::protobuf::Message* field_options_prototype =
          factory.GetPrototype(
              pool.FindMessageTypeByName("google.protobuf.FieldOptions"));
      auto out = proto_to_json::MessageToJsonWithAnnotations(
          *metric_msg, field_options_prototype, 0);
      fwrite(out.c_str(), sizeof(char), out.size(), stdout);
      break;
    }
    case OutputFormat::kBinaryProto:
      fwrite(metric_result.data(), sizeof(uint8_t), metric_result.size(),
             stdout);
      break;
    case OutputFormat::kNone:
      break;
    case OutputFormat::kTextProto:
      PERFETTO_FATAL("This case was already handled.");
  }

  return base::OkStatus();
}

void PrintQueryResultInteractively(Iterator* it,
                                   base::TimeNanos t_start,
                                   uint32_t column_width) {
  base::TimeNanos t_end = base::GetWallTimeNs();
  for (uint32_t rows = 0; it->Next(); rows++) {
    if (rows % 32 == 0) {
      if (rows == 0) {
        t_end = base::GetWallTimeNs();
      } else {
        fprintf(stderr, "...\nType 'q' to stop, Enter for more records: ");
        fflush(stderr);
        char input[32];
        if (!fgets(input, sizeof(input) - 1, stdin))
          exit(0);
        if (input[0] == 'q')
          break;
      }
      for (uint32_t i = 0; i < it->ColumnCount(); i++)
        printf("%-*.*s ", column_width, column_width,
               it->GetColumnName(i).c_str());
      printf("\n");

      std::string divider(column_width, '-');
      for (uint32_t i = 0; i < it->ColumnCount(); i++) {
        printf("%-*s ", column_width, divider.c_str());
      }
      printf("\n");
    }

    for (uint32_t c = 0; c < it->ColumnCount(); c++) {
      auto value = it->Get(c);
      switch (value.type) {
        case SqlValue::Type::kNull:
          printf("%-*s", column_width, "[NULL]");
          break;
        case SqlValue::Type::kDouble:
          printf("%*f", column_width, value.double_value);
          break;
        case SqlValue::Type::kLong:
          printf("%*" PRIi64, column_width, value.long_value);
          break;
        case SqlValue::Type::kString:
          printf("%-*.*s", column_width, column_width, value.string_value);
          break;
        case SqlValue::Type::kBytes:
          printf("%-*s", column_width, "<raw bytes>");
          break;
      }
      printf(" ");
    }
    printf("\n");
  }

  base::Status status = it->Status();
  if (!status.ok()) {
    fprintf(stderr, "%s\n", status.c_message());
  }
  printf("\nQuery executed in %.3f ms\n\n",
         static_cast<double>((t_end - t_start).count()) / 1E6);
}

base::Status PrintQueryResultAsCsv(Iterator* it, bool has_more, FILE* output) {
  for (uint32_t c = 0; c < it->ColumnCount(); c++) {
    if (c > 0)
      fprintf(output, ",");
    fprintf(output, "\"%s\"", it->GetColumnName(c).c_str());
  }
  fprintf(output, "\n");

  for (; has_more; has_more = it->Next()) {
    for (uint32_t c = 0; c < it->ColumnCount(); c++) {
      if (c > 0)
        fprintf(output, ",");

      auto value = it->Get(c);
      switch (value.type) {
        case SqlValue::Type::kNull:
          fprintf(output, "\"%s\"", "[NULL]");
          break;
        case SqlValue::Type::kDouble:
          fprintf(output, "%f", value.double_value);
          break;
        case SqlValue::Type::kLong:
          fprintf(output, "%" PRIi64, value.long_value);
          break;
        case SqlValue::Type::kString:
          fprintf(output, "\"%s\"", value.string_value);
          break;
        case SqlValue::Type::kBytes:
          fprintf(output, "\"%s\"", "<raw bytes>");
          break;
      }
    }
    fprintf(output, "\n");
  }
  return it->Status();
}

base::Status RunQueriesWithoutOutput(const std::string& sql_query) {
  auto it = g_tp->ExecuteQuery(sql_query);
  if (it.StatementWithOutputCount() > 0)
    return base::ErrStatus("Unexpected result from a query.");

  RETURN_IF_ERROR(it.Status());
  return it.Next() ? base::ErrStatus("Unexpected result from a query.")
                   : it.Status();
}

base::Status RunQueriesAndPrintResult(const std::string& sql_query,
                                      FILE* output) {
<<<<<<< HEAD
  PERFETTO_ILOG("Executing query: %s", sql_query.c_str());
=======
  PERFETTO_DLOG("Executing query: %s", sql_query.c_str());
>>>>>>> 45332e04
  auto query_start = std::chrono::steady_clock::now();

  auto it = g_tp->ExecuteQuery(sql_query);
  RETURN_IF_ERROR(it.Status());

  bool has_more = it.Next();
  RETURN_IF_ERROR(it.Status());

  uint32_t prev_count = it.StatementCount() - 1;
  uint32_t prev_with_output = has_more ? it.StatementWithOutputCount() - 1
                                       : it.StatementWithOutputCount();
  uint32_t prev_without_output_count = prev_count - prev_with_output;
  if (prev_with_output > 0) {
    return base::ErrStatus(
        "Result rows were returned for multiples queries. Ensure that only the "
        "final statement is a SELECT statment or use `suppress_query_output` "
        "to prevent function invocations causing this "
        "error (see "
        "https://perfetto.dev/docs/contributing/"
        "testing#trace-processor-diff-tests).");
  }
  for (uint32_t i = 0; i < prev_without_output_count; ++i) {
    fprintf(output, "\n");
  }
  if (it.ColumnCount() == 0) {
    PERFETTO_DCHECK(!has_more);
    return base::OkStatus();
  }

  auto query_end = std::chrono::steady_clock::now();
  RETURN_IF_ERROR(PrintQueryResultAsCsv(&it, has_more, output));

  auto dur = query_end - query_start;
  PERFETTO_ILOG(
      "Query execution time: %" PRIi64 " ms",
      static_cast<int64_t>(
          std::chrono::duration_cast<std::chrono::milliseconds>(dur).count()));
  return base::OkStatus();
}

base::Status PrintPerfFile(const std::string& perf_file_path,
                           base::TimeNanos t_load,
                           base::TimeNanos t_run) {
  char buf[128];
  size_t count = base::SprintfTrunc(buf, sizeof(buf), "%" PRId64 ",%" PRId64,
                                    static_cast<int64_t>(t_load.count()),
                                    static_cast<int64_t>(t_run.count()));
  if (count == 0) {
    return base::ErrStatus("Failed to write perf data");
  }

  auto fd(base::OpenFile(perf_file_path, O_WRONLY | O_CREAT | O_TRUNC, 0666));
  if (!fd) {
    return base::ErrStatus("Failed to open perf file");
<<<<<<< HEAD
  }
  base::WriteAll(fd.get(), buf, count);
  return base::OkStatus();
}

class MetricExtension {
 public:
  void SetDiskPath(std::string path) {
    AddTrailingSlashIfNeeded(path);
    disk_path_ = std::move(path);
  }
  void SetVirtualPath(std::string path) {
    AddTrailingSlashIfNeeded(path);
    virtual_path_ = std::move(path);
  }

  // Disk location. Ends with a trailing slash.
  const std::string& disk_path() const { return disk_path_; }
  // Virtual location. Ends with a trailing slash.
  const std::string& virtual_path() const { return virtual_path_; }

 private:
  std::string disk_path_;
  std::string virtual_path_;

  static void AddTrailingSlashIfNeeded(std::string& path) {
    if (path.length() > 0 && path[path.length() - 1] != '/') {
      path.push_back('/');
    }
  }
};

metatrace::MetatraceCategories ParseMetatraceCategories(std::string s) {
  using Cat = metatrace::MetatraceCategories;
  std::transform(s.begin(), s.end(), s.begin(),
                 [](unsigned char c) { return std::tolower(c); });
  base::StringSplitter splitter(s, ',');

  Cat result = Cat::NONE;
  for (; splitter.Next();) {
    std::string cur = splitter.cur_token();
    if (cur == "all" || cur == "*") {
      result = Cat::ALL;
    } else if (cur == "toplevel") {
      result = static_cast<Cat>(result | Cat::TOPLEVEL);
    } else if (cur == "function") {
      result = static_cast<Cat>(result | Cat::FUNCTION);
    } else if (cur == "query") {
      result = static_cast<Cat>(result | Cat::QUERY);
    } else {
      PERFETTO_ELOG("Unknown metatrace category %s", cur.data());
      exit(1);
    }
  }
=======
  }
  base::WriteAll(fd.get(), buf, count);
  return base::OkStatus();
}

class MetricExtension {
 public:
  void SetDiskPath(std::string path) {
    AddTrailingSlashIfNeeded(path);
    disk_path_ = std::move(path);
  }
  void SetVirtualPath(std::string path) {
    AddTrailingSlashIfNeeded(path);
    virtual_path_ = std::move(path);
  }

  // Disk location. Ends with a trailing slash.
  const std::string& disk_path() const { return disk_path_; }
  // Virtual location. Ends with a trailing slash.
  const std::string& virtual_path() const { return virtual_path_; }

 private:
  std::string disk_path_;
  std::string virtual_path_;

  static void AddTrailingSlashIfNeeded(std::string& path) {
    if (path.length() > 0 && path[path.length() - 1] != '/') {
      path.push_back('/');
    }
  }
};

metatrace::MetatraceCategories ParseMetatraceCategories(std::string s) {
  using Cat = metatrace::MetatraceCategories;
  std::transform(s.begin(), s.end(), s.begin(),
                 [](unsigned char c) { return std::tolower(c); });
  base::StringSplitter splitter(s, ',');

  Cat result = Cat::NONE;
  for (; splitter.Next();) {
    std::string cur = splitter.cur_token();
    if (cur == "all" || cur == "*") {
      result = Cat::ALL;
    } else if (cur == "toplevel") {
      result = static_cast<Cat>(result | Cat::TOPLEVEL);
    } else if (cur == "function") {
      result = static_cast<Cat>(result | Cat::FUNCTION);
    } else if (cur == "query") {
      result = static_cast<Cat>(result | Cat::QUERY);
    } else if (cur == "db") {
      result = static_cast<Cat>(result | Cat::DB);
    } else {
      PERFETTO_ELOG("Unknown metatrace category %s", cur.data());
      exit(1);
    }
  }
>>>>>>> 45332e04
  return result;
}

struct CommandLineOptions {
  std::string perf_file_path;
  std::string query_file_path;
  std::string pre_metrics_path;
  std::string sqlite_file_path;
  std::string sql_module_path;
  std::string metric_names;
  std::string metric_output;
  std::string trace_file_path;
  std::string port_number;
  std::string override_stdlib_path;
  std::string override_sql_module_path;
  std::vector<std::string> raw_metric_extensions;
  bool launch_shell = false;
  bool enable_httpd = false;
  bool wide = false;
  bool force_full_sort = false;
  std::string metatrace_path;
  size_t metatrace_buffer_capacity = 0;
  metatrace::MetatraceCategories metatrace_categories =
<<<<<<< HEAD
      metatrace::MetatraceCategories::ALL;
=======
      metatrace::MetatraceCategories::TOPLEVEL;
>>>>>>> 45332e04
  bool dev = false;
  bool no_ftrace_raw = false;
  bool analyze_trace_proto_content = false;
  bool crop_track_events = false;
<<<<<<< HEAD
=======
  std::vector<std::string> dev_flags;
>>>>>>> 45332e04
};

void PrintUsage(char** argv) {
  PERFETTO_ELOG(R"(
Interactive trace processor shell.
Usage: %s [FLAGS] trace_file.pb

Options:
 -h, --help                           Prints this guide.
 -v, --version                        Prints the version of trace processor.
 -d, --debug                          Enable virtual table debugging.
 -W, --wide                           Prints interactive output with double
                                      column width.
 -p, --perf-file FILE                 Writes the time taken to ingest the trace
                                      and execute the queries to the given file.
                                      Only valid with -q or --run-metrics and
                                      the file will only be written if the
                                      execution is successful.
 -q, --query-file FILE                Read and execute an SQL query from a file.
                                      If used with --run-metrics, the query is
                                      executed after the selected metrics and
                                      the metrics output is suppressed.
 -D, --httpd                          Enables the HTTP RPC server.
 --http-port PORT                     Specify what port to run HTTP RPC server.
 -i, --interactive                    Starts interactive mode even after a query
                                      file is specified with -q or
                                      --run-metrics.
 -e, --export FILE                    Export the contents of trace processor
                                      into an SQLite database after running any
                                      metrics or queries specified.
<<<<<<< HEAD
 -m, --metatrace FILE                 Enables metatracing of trace processor
                                      writing the resulting trace into FILE.
 --metatrace-buffer-capacity N        Sets metatrace event buffer to capture
                                      last N events.
 --metatrace-categories CATEGORIES    A comma-separated list of metatrace
                                      categories to enable.
=======

Feature flags:
>>>>>>> 45332e04
 --full-sort                          Forces the trace processor into performing
                                      a full sort ignoring any windowing
                                      logic.
 --no-ftrace-raw                      Prevents ingestion of typed ftrace events
                                      into the raw table. This significantly
                                      reduces the memory usage of trace
                                      processor when loading traces containing
                                      ftrace events.
 --analyze-trace-proto-content        Enables trace proto content analysis in
                                      trace processor.
 --crop-track-events                  Ignores track event outside of the
                                      range of interest in trace processor.
 --dev                                Enables features which are reserved for
                                      local development use only and
                                      *should not* be enabled on production
                                      builds. The features behind this flag can
                                      break at any time without any warning.
<<<<<<< HEAD
=======
 --dev-flag KEY=VALUE                 Set a development flag to the given value.
                                      Does not have any affect unless --dev is
                                      specified.
>>>>>>> 45332e04

Standard library:
 --add-sql-module MODULE_PATH         Files from the directory will be treated
                                      as a new SQL module and can be used for
                                      IMPORT. The name of the directory is the
                                      module name.
 --override-sql-module MODULE_PATH    Will override trace processor module with
                                      passed contents. The outer directory will
                                      specify the module name. Only allowed when
                                      --dev is specified.
 --override-stdlib=[path_to_stdlib]   Will override trace_processor/stdlib with
                                      passed contents. The outer directory will
                                      be ignored. Only allowed when --dev is
                                      specified.

Metrics:
 --run-metrics x,y,z                  Runs a comma separated list of metrics and
                                      prints the result as a TraceMetrics proto
                                      to stdout. The specified can either be
                                      in-built metrics or SQL/proto files of
                                      extension metrics.
 --pre-metrics FILE                   Read and execute an SQL query from a file.
                                      This query is executed before the selected
                                      metrics and can't output any results.
 --metrics-output=[binary|text|json]  Allows the output of --run-metrics to be
                                      specified in either proto binary, proto
                                      text format or JSON format (default: proto
                                      text).
 --metric-extension DISK_PATH@VIRTUAL_PATH
                                      Loads metric proto and sql files from
                                      DISK_PATH/protos and DISK_PATH/sql
                                      respectively, and mounts them onto
<<<<<<< HEAD
                                      VIRTUAL_PATH.)",
=======
                                      VIRTUAL_PATH.

Metatracing:
 -m, --metatrace FILE                 Enables metatracing of trace processor
                                      writing the resulting trace into FILE.
 --metatrace-buffer-capacity N        Sets metatrace event buffer to capture
                                      last N events.
 --metatrace-categories CATEGORIES    A comma-separated list of metatrace
                                      categories to enable.)",
>>>>>>> 45332e04
                argv[0]);
}

CommandLineOptions ParseCommandLineOptions(int argc, char** argv) {
  CommandLineOptions command_line_options;
  enum LongOption {
    OPT_RUN_METRICS = 1000,
    OPT_PRE_METRICS,
    OPT_METRICS_OUTPUT,
    OPT_FORCE_FULL_SORT,
    OPT_HTTP_PORT,
    OPT_ADD_SQL_MODULE,
    OPT_METRIC_EXTENSION,
    OPT_DEV,
    OPT_OVERRIDE_STDLIB,
    OPT_OVERRIDE_SQL_MODULE,
    OPT_NO_FTRACE_RAW,
    OPT_METATRACE_BUFFER_CAPACITY,
    OPT_METATRACE_CATEGORIES,
    OPT_ANALYZE_TRACE_PROTO_CONTENT,
    OPT_CROP_TRACK_EVENTS,
<<<<<<< HEAD
=======
    OPT_DEV_FLAG,
>>>>>>> 45332e04
  };

  static const option long_options[] = {
      {"help", no_argument, nullptr, 'h'},
      {"version", no_argument, nullptr, 'v'},
      {"debug", no_argument, nullptr, 'd'},
      {"wide", no_argument, nullptr, 'W'},
      {"perf-file", required_argument, nullptr, 'p'},
      {"query-file", required_argument, nullptr, 'q'},
      {"httpd", no_argument, nullptr, 'D'},
      {"http-port", required_argument, nullptr, OPT_HTTP_PORT},
      {"interactive", no_argument, nullptr, 'i'},
      {"export", required_argument, nullptr, 'e'},
      {"metatrace", required_argument, nullptr, 'm'},
      {"metatrace-buffer-capacity", required_argument, nullptr,
       OPT_METATRACE_BUFFER_CAPACITY},
      {"metatrace-categories", required_argument, nullptr,
       OPT_METATRACE_CATEGORIES},
      {"full-sort", no_argument, nullptr, OPT_FORCE_FULL_SORT},
      {"no-ftrace-raw", no_argument, nullptr, OPT_NO_FTRACE_RAW},
      {"analyze-trace-proto-content", no_argument, nullptr,
       OPT_ANALYZE_TRACE_PROTO_CONTENT},
      {"crop-track-events", no_argument, nullptr, OPT_CROP_TRACK_EVENTS},
      {"dev", no_argument, nullptr, OPT_DEV},
      {"add-sql-module", required_argument, nullptr, OPT_ADD_SQL_MODULE},
      {"override-sql-module", required_argument, nullptr,
       OPT_OVERRIDE_SQL_MODULE},
      {"override-stdlib", required_argument, nullptr, OPT_OVERRIDE_STDLIB},
      {"run-metrics", required_argument, nullptr, OPT_RUN_METRICS},
      {"pre-metrics", required_argument, nullptr, OPT_PRE_METRICS},
      {"metrics-output", required_argument, nullptr, OPT_METRICS_OUTPUT},
      {"metric-extension", required_argument, nullptr, OPT_METRIC_EXTENSION},
<<<<<<< HEAD
=======
      {"dev-flag", required_argument, nullptr, OPT_DEV_FLAG},
>>>>>>> 45332e04
      {nullptr, 0, nullptr, 0}};

  bool explicit_interactive = false;
  for (;;) {
    int option =
        getopt_long(argc, argv, "hvWiDdm:p:q:e:", long_options, nullptr);

    if (option == -1)
      break;  // EOF.

    if (option == 'v') {
      printf("%s\n", base::GetVersionString());
      printf("Trace Processor RPC API version: %d\n",
             protos::pbzero::TRACE_PROCESSOR_CURRENT_API_VERSION);
      exit(0);
    }

    if (option == 'd') {
      EnableSQLiteVtableDebugging();
      continue;
    }

    if (option == 'W') {
      command_line_options.wide = true;
      continue;
    }

    if (option == 'p') {
      command_line_options.perf_file_path = optarg;
      continue;
    }

    if (option == 'q') {
      command_line_options.query_file_path = optarg;
      continue;
    }

    if (option == 'D') {
#if PERFETTO_BUILDFLAG(PERFETTO_TP_HTTPD)
      command_line_options.enable_httpd = true;
#else
      PERFETTO_FATAL("HTTP RPC module not supported in this build");
#endif
      continue;
    }

    if (option == OPT_HTTP_PORT) {
      command_line_options.port_number = optarg;
      continue;
    }

    if (option == 'i') {
      explicit_interactive = true;
      continue;
    }

    if (option == 'e') {
      command_line_options.sqlite_file_path = optarg;
      continue;
    }

    if (option == 'm') {
      command_line_options.metatrace_path = optarg;
      continue;
    }

    if (option == OPT_METATRACE_BUFFER_CAPACITY) {
      command_line_options.metatrace_buffer_capacity =
          static_cast<size_t>(atoi(optarg));
      continue;
    }

    if (option == OPT_METATRACE_CATEGORIES) {
      command_line_options.metatrace_categories =
          ParseMetatraceCategories(optarg);
      continue;
    }

    if (option == OPT_FORCE_FULL_SORT) {
      command_line_options.force_full_sort = true;
      continue;
    }

    if (option == OPT_NO_FTRACE_RAW) {
      command_line_options.no_ftrace_raw = true;
      continue;
    }

    if (option == OPT_ANALYZE_TRACE_PROTO_CONTENT) {
      command_line_options.analyze_trace_proto_content = true;
      continue;
    }

    if (option == OPT_CROP_TRACK_EVENTS) {
      command_line_options.crop_track_events = true;
      continue;
    }

    if (option == OPT_DEV) {
      command_line_options.dev = true;
      continue;
    }

    if (option == OPT_ADD_SQL_MODULE) {
      command_line_options.sql_module_path = optarg;
      continue;
    }

    if (option == OPT_OVERRIDE_SQL_MODULE) {
      command_line_options.override_sql_module_path = optarg;
      continue;
    }

    if (option == OPT_OVERRIDE_STDLIB) {
      command_line_options.override_stdlib_path = optarg;
      continue;
    }

    if (option == OPT_RUN_METRICS) {
      command_line_options.metric_names = optarg;
      continue;
    }

    if (option == OPT_PRE_METRICS) {
      command_line_options.pre_metrics_path = optarg;
<<<<<<< HEAD
      continue;
    }

    if (option == OPT_METRICS_OUTPUT) {
      command_line_options.metric_output = optarg;
      continue;
    }

    if (option == OPT_METRIC_EXTENSION) {
      command_line_options.raw_metric_extensions.push_back(optarg);
=======
      continue;
    }

    if (option == OPT_METRICS_OUTPUT) {
      command_line_options.metric_output = optarg;
      continue;
    }

    if (option == OPT_METRIC_EXTENSION) {
      command_line_options.raw_metric_extensions.push_back(optarg);
      continue;
    }

    if (option == OPT_DEV_FLAG) {
      command_line_options.dev_flags.push_back(optarg);
>>>>>>> 45332e04
      continue;
    }

    PrintUsage(argv);
    exit(option == 'h' ? 0 : 1);
  }

  command_line_options.launch_shell =
      explicit_interactive || (command_line_options.pre_metrics_path.empty() &&
                               command_line_options.metric_names.empty() &&
                               command_line_options.query_file_path.empty() &&
                               command_line_options.sqlite_file_path.empty());

  // Only allow non-interactive queries to emit perf data.
  if (!command_line_options.perf_file_path.empty() &&
      command_line_options.launch_shell) {
    PrintUsage(argv);
    exit(1);
  }

  // The only case where we allow omitting the trace file path is when running
  // in --http mode. In all other cases, the last argument must be the trace
  // file.
  if (optind == argc - 1 && argv[optind]) {
    command_line_options.trace_file_path = argv[optind];
  } else if (!command_line_options.enable_httpd) {
    PrintUsage(argv);
    exit(1);
  }

  return command_line_options;
}

void ExtendPoolWithBinaryDescriptor(
    google::protobuf::DescriptorPool& pool,
    const void* data,
    int size,
    const std::vector<std::string>& skip_prefixes) {
  google::protobuf::FileDescriptorSet desc_set;
  PERFETTO_CHECK(desc_set.ParseFromArray(data, size));
  for (const auto& file_desc : desc_set.file()) {
    if (base::StartsWithAny(file_desc.name(), skip_prefixes))
      continue;
    pool.BuildFile(file_desc);
  }
}

base::Status LoadTrace(const std::string& trace_file_path, double* size_mb) {
  base::Status read_status = ReadTraceUnfinalized(
      g_tp, trace_file_path.c_str(), [&size_mb](size_t parsed_size) {
        *size_mb = static_cast<double>(parsed_size) / 1E6;
        fprintf(stderr, "\rLoading trace: %.2f MB\r", *size_mb);
      });
  g_tp->Flush();
  if (!read_status.ok()) {
    return base::ErrStatus("Could not read trace file (path: %s): %s",
                           trace_file_path.c_str(), read_status.c_message());
  }

  std::unique_ptr<profiling::Symbolizer> symbolizer =
      profiling::LocalSymbolizerOrDie(profiling::GetPerfettoBinaryPath(),
                                      getenv("PERFETTO_SYMBOLIZER_MODE"));

  if (symbolizer) {
    profiling::SymbolizeDatabase(
        g_tp, symbolizer.get(), [](const std::string& trace_proto) {
          std::unique_ptr<uint8_t[]> buf(new uint8_t[trace_proto.size()]);
          memcpy(buf.get(), trace_proto.data(), trace_proto.size());
          auto status = g_tp->Parse(std::move(buf), trace_proto.size());
          if (!status.ok()) {
            PERFETTO_DFATAL_OR_ELOG("Failed to parse: %s",
                                    status.message().c_str());
            return;
          }
        });
    g_tp->Flush();
  }

  auto maybe_map = profiling::GetPerfettoProguardMapPath();
  if (!maybe_map.empty()) {
    profiling::ReadProguardMapsToDeobfuscationPackets(
        maybe_map, [](const std::string& trace_proto) {
          std::unique_ptr<uint8_t[]> buf(new uint8_t[trace_proto.size()]);
          memcpy(buf.get(), trace_proto.data(), trace_proto.size());
          auto status = g_tp->Parse(std::move(buf), trace_proto.size());
          if (!status.ok()) {
            PERFETTO_DFATAL_OR_ELOG("Failed to parse: %s",
                                    status.message().c_str());
            return;
          }
        });
  }
  g_tp->NotifyEndOfFile();
  return base::OkStatus();
}

base::Status RunQueries(const std::string& query_file_path,
                        bool expect_output) {
  std::string queries;
<<<<<<< HEAD
  base::ReadFile(query_file_path.c_str(), &queries);
=======
  if (!base::ReadFile(query_file_path.c_str(), &queries)) {
    return base::ErrStatus("Unable to read file %s", query_file_path.c_str());
  }
>>>>>>> 45332e04

  base::Status status;
  if (expect_output) {
    status = RunQueriesAndPrintResult(queries, stdout);
  } else {
    status = RunQueriesWithoutOutput(queries);
  }
  if (!status.ok()) {
<<<<<<< HEAD
    return base::ErrStatus("Encountered error while running queries: %s",
                           status.c_message());
=======
    return base::ErrStatus("%s", status.c_message());
>>>>>>> 45332e04
  }
  return base::OkStatus();
}

base::Status ParseSingleMetricExtensionPath(bool dev,
                                            const std::string& raw_extension,
                                            MetricExtension& parsed_extension) {
  // We cannot easily use ':' as a path separator because windows paths can have
  // ':' in them (e.g. C:\foo\bar).
  std::vector<std::string> parts = base::SplitString(raw_extension, "@");
  if (parts.size() != 2 || parts[0].length() == 0 || parts[1].length() == 0) {
    return base::ErrStatus(
        "--metric-extension-dir must be of format disk_path@virtual_path");
  }

  parsed_extension.SetDiskPath(std::move(parts[0]));
  parsed_extension.SetVirtualPath(std::move(parts[1]));

  if (parsed_extension.virtual_path() == "/") {
    if (!dev) {
      return base::ErrStatus(
          "Local development features must be enabled (using the "
          "--dev flag) to override built-in metrics");
    }
    parsed_extension.SetVirtualPath("");
  }

  if (parsed_extension.virtual_path() == "shell/") {
    return base::Status(
        "Cannot have 'shell/' as metric extension virtual path.");
  }
  return base::OkStatus();
}

base::Status CheckForDuplicateMetricExtension(
    const std::vector<MetricExtension>& metric_extensions) {
  std::unordered_set<std::string> disk_paths;
  std::unordered_set<std::string> virtual_paths;
  for (const auto& extension : metric_extensions) {
    auto ret = disk_paths.insert(extension.disk_path());
    if (!ret.second) {
      return base::ErrStatus(
          "Another metric extension is already using disk path %s",
          extension.disk_path().c_str());
    }
    ret = virtual_paths.insert(extension.virtual_path());
    if (!ret.second) {
      return base::ErrStatus(
          "Another metric extension is already using virtual path %s",
          extension.virtual_path().c_str());
    }
  }
  return base::OkStatus();
}

base::Status ParseMetricExtensionPaths(
    bool dev,
    const std::vector<std::string>& raw_metric_extensions,
    std::vector<MetricExtension>& metric_extensions) {
  for (const auto& raw_extension : raw_metric_extensions) {
    metric_extensions.push_back({});
    RETURN_IF_ERROR(ParseSingleMetricExtensionPath(dev, raw_extension,
                                                   metric_extensions.back()));
  }
  return CheckForDuplicateMetricExtension(metric_extensions);
}

base::Status IncludeSqlModule(std::string root, bool allow_override) {
  // Remove trailing slash
  if (root.back() == '/')
    root = root.substr(0, root.length() - 1);

  if (!base::FileExists(root))
    return base::ErrStatus("Directory %s does not exist.", root.c_str());

  // Get module name
  size_t last_slash = root.rfind('/');
  if ((last_slash == std::string::npos) ||
      (root.find(".") != std::string::npos))
    return base::ErrStatus("Module path must point to the directory: %s",
                           root.c_str());

  std::string module_name = root.substr(last_slash + 1);

  std::vector<std::string> paths;
  RETURN_IF_ERROR(base::ListFilesRecursive(root, paths));
  sql_modules::NameToModule modules;
  for (const auto& path : paths) {
    if (base::GetFileExtension(path) != ".sql")
      continue;

    std::string filename = root + "/" + path;
    std::string file_contents;
    if (!base::ReadFile(filename, &file_contents))
      return base::ErrStatus("Cannot read file %s", filename.c_str());

    std::string import_key =
        module_name + "." + sql_modules::GetImportKey(path);
    modules.Insert(module_name, {})
        .first->push_back({import_key, file_contents});
  }
  for (auto module_it = modules.GetIterator(); module_it; ++module_it) {
    auto status = g_tp->RegisterSqlModule(
        {module_it.key(), module_it.value(), allow_override});
    if (!status.ok())
      return status;
  }

  return base::OkStatus();
}

base::Status LoadOverridenStdlib(std::string root) {
  // Remove trailing slash
  if (root.back() == '/') {
    root = root.substr(0, root.length() - 1);
  }

  if (!base::FileExists(root)) {
    return base::ErrStatus("Directory %s does not exist.", root.c_str());
  }

  std::vector<std::string> paths;
  RETURN_IF_ERROR(base::ListFilesRecursive(root, paths));
  sql_modules::NameToModule modules;
  for (const auto& path : paths) {
    if (base::GetFileExtension(path) != ".sql") {
      continue;
    }
    std::string filename = root + "/" + path;
    std::string file_contents;
    if (!base::ReadFile(filename, &file_contents)) {
      return base::ErrStatus("Cannot read file %s", filename.c_str());
    }
    std::string import_key = sql_modules::GetImportKey(path);
    std::string module = sql_modules::GetModuleName(import_key);
    modules.Insert(module, {}).first->push_back({import_key, file_contents});
  }
  for (auto module_it = modules.GetIterator(); module_it; ++module_it) {
    g_tp->RegisterSqlModule({module_it.key(), module_it.value(), true});
  }

  return base::OkStatus();
}

base::Status LoadMetricExtensionProtos(const std::string& proto_root,
                                       const std::string& mount_path,
                                       google::protobuf::DescriptorPool& pool) {
  if (!base::FileExists(proto_root)) {
    return base::ErrStatus(
        "Directory %s does not exist. Metric extension directory must contain "
        "a 'sql/' and 'protos/' subdirectory.",
        proto_root.c_str());
  }
  std::vector<std::string> proto_files;
  RETURN_IF_ERROR(base::ListFilesRecursive(proto_root, proto_files));

  google::protobuf::FileDescriptorSet parsed_protos;
  for (const auto& file_path : proto_files) {
    if (base::GetFileExtension(file_path) != ".proto")
      continue;
    auto* file_desc = parsed_protos.add_file();
    ParseToFileDescriptorProto(proto_root + file_path, file_desc);
    file_desc->set_name(mount_path + file_path);
  }

  std::vector<uint8_t> serialized_filedescset;
  serialized_filedescset.resize(parsed_protos.ByteSizeLong());
  parsed_protos.SerializeToArray(
      serialized_filedescset.data(),
      static_cast<int>(serialized_filedescset.size()));

  // Extend the pool for any subsequent reflection-based operations
  // (e.g. output json)
  ExtendPoolWithBinaryDescriptor(
      pool, serialized_filedescset.data(),
      static_cast<int>(serialized_filedescset.size()), {});
  RETURN_IF_ERROR(g_tp->ExtendMetricsProto(serialized_filedescset.data(),
                                           serialized_filedescset.size()));

  return base::OkStatus();
}

base::Status LoadMetricExtensionSql(const std::string& sql_root,
                                    const std::string& mount_path) {
  if (!base::FileExists(sql_root)) {
    return base::ErrStatus(
        "Directory %s does not exist. Metric extension directory must contain "
        "a 'sql/' and 'protos/' subdirectory.",
        sql_root.c_str());
  }

  std::vector<std::string> sql_files;
  RETURN_IF_ERROR(base::ListFilesRecursive(sql_root, sql_files));
  for (const auto& file_path : sql_files) {
    if (base::GetFileExtension(file_path) != ".sql")
      continue;
    std::string file_contents;
    if (!base::ReadFile(sql_root + file_path, &file_contents)) {
      return base::ErrStatus("Cannot read file %s", file_path.c_str());
    }
    RETURN_IF_ERROR(
        g_tp->RegisterMetric(mount_path + file_path, file_contents));
  }

  return base::OkStatus();
}

base::Status LoadMetricExtension(const MetricExtension& extension,
                                 google::protobuf::DescriptorPool& pool) {
  const std::string& disk_path = extension.disk_path();
  const std::string& virtual_path = extension.virtual_path();

  if (!base::FileExists(disk_path)) {
    return base::ErrStatus("Metric extension directory %s does not exist",
                           disk_path.c_str());
  }

  // Note: Proto files must be loaded first, because we determine whether an SQL
  // file is a metric or not by checking if the name matches a field of the root
  // TraceMetrics proto.
  RETURN_IF_ERROR(LoadMetricExtensionProtos(
      disk_path + "protos/", kMetricProtoRoot + virtual_path, pool));
  RETURN_IF_ERROR(LoadMetricExtensionSql(disk_path + "sql/", virtual_path));

  return base::OkStatus();
}

base::Status PopulateDescriptorPool(
    google::protobuf::DescriptorPool& pool,
    const std::vector<MetricExtension>& metric_extensions) {
  // TODO(b/182165266): There is code duplication here with trace_processor_impl
  // SetupMetrics. This will be removed when we switch the output formatter to
  // use internal DescriptorPool.
  std::vector<std::string> skip_prefixes;
  skip_prefixes.reserve(metric_extensions.size());
  for (const auto& ext : metric_extensions) {
    skip_prefixes.push_back(kMetricProtoRoot + ext.virtual_path());
  }
  ExtendPoolWithBinaryDescriptor(pool, kMetricsDescriptor.data(),
                                 kMetricsDescriptor.size(), skip_prefixes);
  ExtendPoolWithBinaryDescriptor(pool, kAllChromeMetricsDescriptor.data(),
                                 kAllChromeMetricsDescriptor.size(),
                                 skip_prefixes);
  ExtendPoolWithBinaryDescriptor(pool, kAllWebviewMetricsDescriptor.data(),
                                 kAllWebviewMetricsDescriptor.size(),
                                 skip_prefixes);
  return base::OkStatus();
}

base::Status LoadMetrics(const std::string& raw_metric_names,
                         google::protobuf::DescriptorPool& pool,
                         std::vector<MetricNameAndPath>& name_and_path) {
  std::vector<std::string> split;
  for (base::StringSplitter ss(raw_metric_names, ','); ss.Next();) {
    split.emplace_back(ss.cur_token());
  }

  // For all metrics which are files, register them and extend the metrics
  // proto.
  for (const std::string& metric_or_path : split) {
    // If there is no extension, we assume it is a builtin metric.
    auto ext_idx = metric_or_path.rfind('.');
    if (ext_idx == std::string::npos) {
      name_and_path.emplace_back(
          MetricNameAndPath{metric_or_path, std::nullopt});
      continue;
    }

    std::string no_ext_path = metric_or_path.substr(0, ext_idx);

    // The proto must be extended before registering the metric.
    base::Status status = ExtendMetricsProto(no_ext_path + ".proto", &pool);
    if (!status.ok()) {
      return base::ErrStatus("Unable to extend metrics proto %s: %s",
                             metric_or_path.c_str(), status.c_message());
    }

    status = RegisterMetric(no_ext_path + ".sql");
    if (!status.ok()) {
      return base::ErrStatus("Unable to register metric %s: %s",
                             metric_or_path.c_str(), status.c_message());
    }
    name_and_path.emplace_back(
        MetricNameAndPath{BaseName(no_ext_path), no_ext_path});
  }
  return base::OkStatus();
}

OutputFormat ParseOutputFormat(const CommandLineOptions& options) {
  if (!options.query_file_path.empty())
    return OutputFormat::kNone;
  if (options.metric_output == "binary")
    return OutputFormat::kBinaryProto;
  if (options.metric_output == "json")
    return OutputFormat::kJson;
  return OutputFormat::kTextProto;
}

base::Status LoadMetricsAndExtensionsSql(
    const std::vector<MetricNameAndPath>& metrics,
    const std::vector<MetricExtension>& extensions) {
  for (const MetricExtension& extension : extensions) {
    const std::string& disk_path = extension.disk_path();
    const std::string& virtual_path = extension.virtual_path();

    RETURN_IF_ERROR(LoadMetricExtensionSql(disk_path + "sql/", virtual_path));
  }

  for (const MetricNameAndPath& metric : metrics) {
    // Ignore builtin metrics.
    if (!metric.no_ext_path.has_value())
      continue;
    RETURN_IF_ERROR(RegisterMetric(metric.no_ext_path.value() + ".sql"));
  }
  return base::OkStatus();
}

void PrintShellUsage() {
  PERFETTO_ELOG(
      "Available commands:\n"
      ".quit, .q         Exit the shell.\n"
      ".help             This text.\n"
      ".dump FILE        Export the trace as a sqlite database.\n"
      ".read FILE        Executes the queries in the FILE.\n"
      ".reset            Destroys all tables/view created by the user.\n"
      ".load-metrics-sql Reloads SQL from extension and custom metric paths\n"
      "                  specified in command line args.\n"
      ".run-metrics      Runs metrics specified in command line args\n"
      "                  and prints the result.\n"
      ".width WIDTH      Changes the column width of interactive query\n"
      "                  output.");
}

struct InteractiveOptions {
  uint32_t column_width;
  OutputFormat metric_format;
  std::vector<MetricExtension> extensions;
  std::vector<MetricNameAndPath> metrics;
  const google::protobuf::DescriptorPool* pool;
};

base::Status StartInteractiveShell(const InteractiveOptions& options) {
  SetupLineEditor();

  uint32_t column_width = options.column_width;
  for (;;) {
    ScopedLine line = GetLine("> ");
    if (!line)
      break;
    if (strcmp(line.get(), "") == 0) {
      printf("If you want to quit either type .q or press CTRL-D (EOF)\n");
      continue;
    }
    if (line.get()[0] == '.') {
      char command[32] = {};
      char arg[1024] = {};
      sscanf(line.get() + 1, "%31s %1023s", command, arg);
      if (strcmp(command, "quit") == 0 || strcmp(command, "q") == 0) {
        break;
      } else if (strcmp(command, "help") == 0) {
        PrintShellUsage();
      } else if (strcmp(command, "dump") == 0 && strlen(arg)) {
        if (!ExportTraceToDatabase(arg).ok())
          PERFETTO_ELOG("Database export failed");
      } else if (strcmp(command, "reset") == 0) {
        g_tp->RestoreInitialTables();
      } else if (strcmp(command, "read") == 0 && strlen(arg)) {
        base::Status status = RunQueries(arg, true);
<<<<<<< HEAD
        if (!status.ok()) {
          PERFETTO_ELOG("%s", status.c_message());
        }
      } else if (strcmp(command, "width") == 0 && strlen(arg)) {
        std::optional<uint32_t> width = base::CStringToUInt32(arg);
        if (!width) {
          PERFETTO_ELOG("Invalid column width specified");
          continue;
        }
        column_width = *width;
      } else if (strcmp(command, "load-metrics-sql") == 0) {
        base::Status status =
            LoadMetricsAndExtensionsSql(options.metrics, options.extensions);
        if (!status.ok()) {
          PERFETTO_ELOG("%s", status.c_message());
        }
      } else if (strcmp(command, "run-metrics") == 0) {
        if (options.metrics.empty()) {
          PERFETTO_ELOG("No metrics specified on command line");
          continue;
        }

        base::Status status =
            RunMetrics(options.metrics, options.metric_format, *options.pool);
=======
>>>>>>> 45332e04
        if (!status.ok()) {
          PERFETTO_ELOG("%s", status.c_message());
        }
      } else if (strcmp(command, "width") == 0 && strlen(arg)) {
        std::optional<uint32_t> width = base::CStringToUInt32(arg);
        if (!width) {
          PERFETTO_ELOG("Invalid column width specified");
          continue;
        }
        column_width = *width;
      } else if (strcmp(command, "load-metrics-sql") == 0) {
        base::Status status =
            LoadMetricsAndExtensionsSql(options.metrics, options.extensions);
        if (!status.ok()) {
          PERFETTO_ELOG("%s", status.c_message());
        }
      } else if (strcmp(command, "run-metrics") == 0) {
        if (options.metrics.empty()) {
          PERFETTO_ELOG("No metrics specified on command line");
          continue;
        }

        base::Status status =
            RunMetrics(options.metrics, options.metric_format, *options.pool);
        if (!status.ok()) {
          fprintf(stderr, "%s\n", status.c_message());
        }
      } else {
        PrintShellUsage();
      }
      continue;
    }

    base::TimeNanos t_start = base::GetWallTimeNs();
    auto it = g_tp->ExecuteQuery(line.get());
    PrintQueryResultInteractively(&it, t_start, column_width);
  }
  return base::OkStatus();
}

base::Status MaybeWriteMetatrace(const std::string& metatrace_path) {
  if (metatrace_path.empty()) {
    return base::OkStatus();
  }
  std::vector<uint8_t> serialized;
  base::Status status = g_tp->DisableAndReadMetatrace(&serialized);
  if (!status.ok())
    return status;

  auto file = base::OpenFile(metatrace_path, O_CREAT | O_RDWR | O_TRUNC, 0600);
  if (!file)
    return base::ErrStatus("Unable to open metatrace file");

  ssize_t res = base::WriteAll(*file, serialized.data(), serialized.size());
  if (res < 0)
    return base::ErrStatus("Error while writing metatrace file");
  return base::OkStatus();
}

base::Status MaybeUpdateSqlModules(const CommandLineOptions& options) {
  if (!options.override_stdlib_path.empty()) {
    if (!options.dev)
      return base::ErrStatus("Overriding stdlib requires --dev flag");

    auto status = LoadOverridenStdlib(options.override_stdlib_path);
    if (!status.ok())
      return base::ErrStatus("Couldn't override stdlib: %s",
                             status.c_message());
  }

  if (!options.override_sql_module_path.empty()) {
    if (!options.dev)
      return base::ErrStatus("Overriding stdlib modules requires --dev flag");

    auto status = IncludeSqlModule(options.override_sql_module_path, true);
    if (!status.ok())
      return base::ErrStatus("Couldn't override stdlib module: %s",
                             status.c_message());
  }

  if (!options.sql_module_path.empty()) {
    auto status = IncludeSqlModule(options.sql_module_path, false);
    if (!status.ok())
      return base::ErrStatus("Couldn't add SQL module: %s", status.c_message());
  }
  return base::OkStatus();
}

base::Status TraceProcessorMain(int argc, char** argv) {
  CommandLineOptions options = ParseCommandLineOptions(argc, argv);

  Config config;
  config.sorting_mode = options.force_full_sort
                            ? SortingMode::kForceFullSort
                            : SortingMode::kDefaultHeuristics;
  config.ingest_ftrace_in_raw_table = !options.no_ftrace_raw;
  config.analyze_trace_proto_content = options.analyze_trace_proto_content;
  config.drop_track_event_data_before =
      options.crop_track_events
          ? DropTrackEventDataBefore::kTrackEventRangeOfInterest
          : DropTrackEventDataBefore::kNoDrop;

  std::vector<MetricExtension> metric_extensions;
  RETURN_IF_ERROR(ParseMetricExtensionPaths(
      options.dev, options.raw_metric_extensions, metric_extensions));

  for (const auto& extension : metric_extensions) {
    config.skip_builtin_metric_paths.push_back(extension.virtual_path());
  }

  if (options.dev) {
    config.enable_dev_features = true;
<<<<<<< HEAD
=======
    for (const auto& flag_pair : options.dev_flags) {
      auto kv = base::SplitString(flag_pair, "=");
      if (kv.size() != 2) {
        PERFETTO_ELOG("Ignoring unknown dev flag format %s", flag_pair.c_str());
        continue;
      }
      config.dev_flags.emplace(kv[0], kv[1]);
    }
>>>>>>> 45332e04
  }

  std::unique_ptr<TraceProcessor> tp = TraceProcessor::CreateInstance(config);
  g_tp = tp.get();

  {
    base::Status status = MaybeUpdateSqlModules(options);
    if (!status.ok()) {
      return status;
    }
  }

  // Enable metatracing as soon as possible.
  if (!options.metatrace_path.empty()) {
    metatrace::MetatraceConfig metatrace_config;
    metatrace_config.override_buffer_size = options.metatrace_buffer_capacity;
    metatrace_config.categories = options.metatrace_categories;
    tp->EnableMetatrace(metatrace_config);
  }

  // Descriptor pool used for printing output as textproto. Building on top of
  // generated pool so default protos in google.protobuf.descriptor.proto are
  // available.
  // For some insane reason, the descriptor pool is not movable so we need to
  // create it here so we can create references and pass it everywhere.
  google::protobuf::DescriptorPool pool(
      google::protobuf::DescriptorPool::generated_pool());
  RETURN_IF_ERROR(PopulateDescriptorPool(pool, metric_extensions));

  // We load all the metric extensions even when --run-metrics arg is not there,
  // because we want the metrics to be available in interactive mode or when
  // used in UI using httpd.
  // Metric extensions are also used to populate the descriptor pool.
  for (const auto& extension : metric_extensions) {
    RETURN_IF_ERROR(LoadMetricExtension(extension, pool));
  }

  base::TimeNanos t_load{};
  if (!options.trace_file_path.empty()) {
    base::TimeNanos t_load_start = base::GetWallTimeNs();
    double size_mb = 0;
    RETURN_IF_ERROR(LoadTrace(options.trace_file_path, &size_mb));
    t_load = base::GetWallTimeNs() - t_load_start;

    double t_load_s = static_cast<double>(t_load.count()) / 1E9;
    PERFETTO_ILOG("Trace loaded: %.2f MB in %.2fs (%.1f MB/s)", size_mb,
                  t_load_s, size_mb / t_load_s);

    RETURN_IF_ERROR(PrintStats());
  }

#if PERFETTO_HAS_SIGNAL_H()
  // Set up interrupt signal to allow the user to abort query.
  signal(SIGINT, [](int) { g_tp->InterruptQuery(); });
#endif

  base::TimeNanos t_query_start = base::GetWallTimeNs();
  if (!options.pre_metrics_path.empty()) {
    RETURN_IF_ERROR(RunQueries(options.pre_metrics_path, false));
  }

<<<<<<< HEAD

=======
>>>>>>> 45332e04
  std::vector<MetricNameAndPath> metrics;
  if (!options.metric_names.empty()) {
    RETURN_IF_ERROR(LoadMetrics(options.metric_names, pool, metrics));
  }

  OutputFormat metric_format = ParseOutputFormat(options);
  if (!metrics.empty()) {
    RETURN_IF_ERROR(RunMetrics(metrics, metric_format, pool));
  }

  if (!options.query_file_path.empty()) {
    base::Status status = RunQueries(options.query_file_path, true);
    if (!status.ok()) {
      // Write metatrace if needed before exiting.
      RETURN_IF_ERROR(MaybeWriteMetatrace(options.metatrace_path));
      return status;
    }
  }
  base::TimeNanos t_query = base::GetWallTimeNs() - t_query_start;

  if (!options.sqlite_file_path.empty()) {
    RETURN_IF_ERROR(ExportTraceToDatabase(options.sqlite_file_path));
  }

#if PERFETTO_BUILDFLAG(PERFETTO_TP_HTTPD)
  if (options.enable_httpd) {
#if PERFETTO_HAS_SIGNAL_H()
    if (options.metatrace_path.empty()) {
      // Restore the default signal handler to allow the user to terminate
      // httpd server via Ctrl-C.
      signal(SIGINT, SIG_DFL);
    } else {
      // Write metatrace to file before exiting.
      static std::string* metatrace_path = &options.metatrace_path;
      signal(SIGINT, [](int) {
        MaybeWriteMetatrace(*metatrace_path);
        exit(1);
      });
    }
#endif

    RunHttpRPCServer(std::move(tp), options.port_number);
    PERFETTO_FATAL("Should never return");
  }
#endif

  if (options.launch_shell) {
    RETURN_IF_ERROR(StartInteractiveShell(
        InteractiveOptions{options.wide ? 40u : 20u, metric_format,
                           metric_extensions, metrics, &pool}));
  } else if (!options.perf_file_path.empty()) {
    RETURN_IF_ERROR(PrintPerfFile(options.perf_file_path, t_load, t_query));
  }

  RETURN_IF_ERROR(MaybeWriteMetatrace(options.metatrace_path));

  return base::OkStatus();
}

}  // namespace

}  // namespace trace_processor
}  // namespace perfetto

int main(int argc, char** argv) {
  auto status = perfetto::trace_processor::TraceProcessorMain(argc, argv);
  if (!status.ok()) {
    fprintf(stderr, "%s\n", status.c_message());
    return 1;
  }
  return 0;
}<|MERGE_RESOLUTION|>--- conflicted
+++ resolved
@@ -271,11 +271,7 @@
 
   base::Status status = attach_it.Status();
   if (!status.ok())
-<<<<<<< HEAD
-    return base::ErrStatus("SQLite error: %s", status.c_message());
-=======
     return base::ErrStatus("%s", status.c_message());
->>>>>>> 45332e04
 
   // Export real and virtual tables.
   auto tables_it = g_tp->ExecuteQuery(
@@ -293,19 +289,11 @@
 
     status = export_it.Status();
     if (!status.ok())
-<<<<<<< HEAD
-      return base::ErrStatus("SQLite error: %s", status.c_message());
-  }
-  status = tables_it.Status();
-  if (!status.ok())
-    return base::ErrStatus("SQLite error: %s", status.c_message());
-=======
       return base::ErrStatus("%s", status.c_message());
   }
   status = tables_it.Status();
   if (!status.ok())
     return base::ErrStatus("%s", status.c_message());
->>>>>>> 45332e04
 
   // Export views.
   auto views_it =
@@ -325,30 +313,18 @@
 
     status = export_it.Status();
     if (!status.ok())
-<<<<<<< HEAD
-      return base::ErrStatus("SQLite error: %s", status.c_message());
-  }
-  status = views_it.Status();
-  if (!status.ok())
-    return base::ErrStatus("SQLite error: %s", status.c_message());
-=======
       return base::ErrStatus("%s", status.c_message());
   }
   status = views_it.Status();
   if (!status.ok())
     return base::ErrStatus("%s", status.c_message());
->>>>>>> 45332e04
 
   auto detach_it = g_tp->ExecuteQuery("DETACH DATABASE perfetto_export");
   bool detach_has_more = attach_it.Next();
   PERFETTO_DCHECK(!detach_has_more);
   status = detach_it.Status();
   return status.ok() ? base::OkStatus()
-<<<<<<< HEAD
-                     : base::ErrStatus("SQLite error: %s", status.c_message());
-=======
                      : base::ErrStatus("%s", status.c_message());
->>>>>>> 45332e04
 }
 
 class ErrorPrinter : public google::protobuf::io::ErrorCollector {
@@ -437,27 +413,12 @@
     base::Status status =
         g_tp->ComputeMetricText(metric_names, TraceProcessor::kProtoText, &out);
     if (!status.ok()) {
-<<<<<<< HEAD
-      return base::ErrStatus("Error when computing metrics: %s",
-                             status.c_message());
-=======
       return status;
->>>>>>> 45332e04
     }
     out += '\n';
     fwrite(out.c_str(), sizeof(char), out.size(), stdout);
     return base::OkStatus();
   }
-<<<<<<< HEAD
-
-  std::vector<uint8_t> metric_result;
-  base::Status status = g_tp->ComputeMetric(metric_names, &metric_result);
-  if (!status.ok()) {
-    return base::ErrStatus("Error when computing metrics: %s",
-                           status.c_message());
-  }
-=======
->>>>>>> 45332e04
 
   std::vector<uint8_t> metric_result;
   RETURN_IF_ERROR(g_tp->ComputeMetric(metric_names, &metric_result));
@@ -605,11 +566,7 @@
 
 base::Status RunQueriesAndPrintResult(const std::string& sql_query,
                                       FILE* output) {
-<<<<<<< HEAD
-  PERFETTO_ILOG("Executing query: %s", sql_query.c_str());
-=======
   PERFETTO_DLOG("Executing query: %s", sql_query.c_str());
->>>>>>> 45332e04
   auto query_start = std::chrono::steady_clock::now();
 
   auto it = g_tp->ExecuteQuery(sql_query);
@@ -664,62 +621,6 @@
   auto fd(base::OpenFile(perf_file_path, O_WRONLY | O_CREAT | O_TRUNC, 0666));
   if (!fd) {
     return base::ErrStatus("Failed to open perf file");
-<<<<<<< HEAD
-  }
-  base::WriteAll(fd.get(), buf, count);
-  return base::OkStatus();
-}
-
-class MetricExtension {
- public:
-  void SetDiskPath(std::string path) {
-    AddTrailingSlashIfNeeded(path);
-    disk_path_ = std::move(path);
-  }
-  void SetVirtualPath(std::string path) {
-    AddTrailingSlashIfNeeded(path);
-    virtual_path_ = std::move(path);
-  }
-
-  // Disk location. Ends with a trailing slash.
-  const std::string& disk_path() const { return disk_path_; }
-  // Virtual location. Ends with a trailing slash.
-  const std::string& virtual_path() const { return virtual_path_; }
-
- private:
-  std::string disk_path_;
-  std::string virtual_path_;
-
-  static void AddTrailingSlashIfNeeded(std::string& path) {
-    if (path.length() > 0 && path[path.length() - 1] != '/') {
-      path.push_back('/');
-    }
-  }
-};
-
-metatrace::MetatraceCategories ParseMetatraceCategories(std::string s) {
-  using Cat = metatrace::MetatraceCategories;
-  std::transform(s.begin(), s.end(), s.begin(),
-                 [](unsigned char c) { return std::tolower(c); });
-  base::StringSplitter splitter(s, ',');
-
-  Cat result = Cat::NONE;
-  for (; splitter.Next();) {
-    std::string cur = splitter.cur_token();
-    if (cur == "all" || cur == "*") {
-      result = Cat::ALL;
-    } else if (cur == "toplevel") {
-      result = static_cast<Cat>(result | Cat::TOPLEVEL);
-    } else if (cur == "function") {
-      result = static_cast<Cat>(result | Cat::FUNCTION);
-    } else if (cur == "query") {
-      result = static_cast<Cat>(result | Cat::QUERY);
-    } else {
-      PERFETTO_ELOG("Unknown metatrace category %s", cur.data());
-      exit(1);
-    }
-  }
-=======
   }
   base::WriteAll(fd.get(), buf, count);
   return base::OkStatus();
@@ -776,7 +677,6 @@
       exit(1);
     }
   }
->>>>>>> 45332e04
   return result;
 }
 
@@ -800,19 +700,12 @@
   std::string metatrace_path;
   size_t metatrace_buffer_capacity = 0;
   metatrace::MetatraceCategories metatrace_categories =
-<<<<<<< HEAD
-      metatrace::MetatraceCategories::ALL;
-=======
       metatrace::MetatraceCategories::TOPLEVEL;
->>>>>>> 45332e04
   bool dev = false;
   bool no_ftrace_raw = false;
   bool analyze_trace_proto_content = false;
   bool crop_track_events = false;
-<<<<<<< HEAD
-=======
   std::vector<std::string> dev_flags;
->>>>>>> 45332e04
 };
 
 void PrintUsage(char** argv) {
@@ -843,17 +736,8 @@
  -e, --export FILE                    Export the contents of trace processor
                                       into an SQLite database after running any
                                       metrics or queries specified.
-<<<<<<< HEAD
- -m, --metatrace FILE                 Enables metatracing of trace processor
-                                      writing the resulting trace into FILE.
- --metatrace-buffer-capacity N        Sets metatrace event buffer to capture
-                                      last N events.
- --metatrace-categories CATEGORIES    A comma-separated list of metatrace
-                                      categories to enable.
-=======
 
 Feature flags:
->>>>>>> 45332e04
  --full-sort                          Forces the trace processor into performing
                                       a full sort ignoring any windowing
                                       logic.
@@ -871,12 +755,9 @@
                                       *should not* be enabled on production
                                       builds. The features behind this flag can
                                       break at any time without any warning.
-<<<<<<< HEAD
-=======
  --dev-flag KEY=VALUE                 Set a development flag to the given value.
                                       Does not have any affect unless --dev is
                                       specified.
->>>>>>> 45332e04
 
 Standard library:
  --add-sql-module MODULE_PATH         Files from the directory will be treated
@@ -909,9 +790,6 @@
                                       Loads metric proto and sql files from
                                       DISK_PATH/protos and DISK_PATH/sql
                                       respectively, and mounts them onto
-<<<<<<< HEAD
-                                      VIRTUAL_PATH.)",
-=======
                                       VIRTUAL_PATH.
 
 Metatracing:
@@ -921,7 +799,6 @@
                                       last N events.
  --metatrace-categories CATEGORIES    A comma-separated list of metatrace
                                       categories to enable.)",
->>>>>>> 45332e04
                 argv[0]);
 }
 
@@ -943,10 +820,7 @@
     OPT_METATRACE_CATEGORIES,
     OPT_ANALYZE_TRACE_PROTO_CONTENT,
     OPT_CROP_TRACK_EVENTS,
-<<<<<<< HEAD
-=======
     OPT_DEV_FLAG,
->>>>>>> 45332e04
   };
 
   static const option long_options[] = {
@@ -979,10 +853,7 @@
       {"pre-metrics", required_argument, nullptr, OPT_PRE_METRICS},
       {"metrics-output", required_argument, nullptr, OPT_METRICS_OUTPUT},
       {"metric-extension", required_argument, nullptr, OPT_METRIC_EXTENSION},
-<<<<<<< HEAD
-=======
       {"dev-flag", required_argument, nullptr, OPT_DEV_FLAG},
->>>>>>> 45332e04
       {nullptr, 0, nullptr, 0}};
 
   bool explicit_interactive = false;
@@ -1108,7 +979,6 @@
 
     if (option == OPT_PRE_METRICS) {
       command_line_options.pre_metrics_path = optarg;
-<<<<<<< HEAD
       continue;
     }
 
@@ -1119,23 +989,11 @@
 
     if (option == OPT_METRIC_EXTENSION) {
       command_line_options.raw_metric_extensions.push_back(optarg);
-=======
-      continue;
-    }
-
-    if (option == OPT_METRICS_OUTPUT) {
-      command_line_options.metric_output = optarg;
-      continue;
-    }
-
-    if (option == OPT_METRIC_EXTENSION) {
-      command_line_options.raw_metric_extensions.push_back(optarg);
       continue;
     }
 
     if (option == OPT_DEV_FLAG) {
       command_line_options.dev_flags.push_back(optarg);
->>>>>>> 45332e04
       continue;
     }
 
@@ -1235,13 +1093,9 @@
 base::Status RunQueries(const std::string& query_file_path,
                         bool expect_output) {
   std::string queries;
-<<<<<<< HEAD
-  base::ReadFile(query_file_path.c_str(), &queries);
-=======
   if (!base::ReadFile(query_file_path.c_str(), &queries)) {
     return base::ErrStatus("Unable to read file %s", query_file_path.c_str());
   }
->>>>>>> 45332e04
 
   base::Status status;
   if (expect_output) {
@@ -1250,12 +1104,7 @@
     status = RunQueriesWithoutOutput(queries);
   }
   if (!status.ok()) {
-<<<<<<< HEAD
-    return base::ErrStatus("Encountered error while running queries: %s",
-                           status.c_message());
-=======
     return base::ErrStatus("%s", status.c_message());
->>>>>>> 45332e04
   }
   return base::OkStatus();
 }
@@ -1624,7 +1473,6 @@
         g_tp->RestoreInitialTables();
       } else if (strcmp(command, "read") == 0 && strlen(arg)) {
         base::Status status = RunQueries(arg, true);
-<<<<<<< HEAD
         if (!status.ok()) {
           PERFETTO_ELOG("%s", status.c_message());
         }
@@ -1649,32 +1497,6 @@
 
         base::Status status =
             RunMetrics(options.metrics, options.metric_format, *options.pool);
-=======
->>>>>>> 45332e04
-        if (!status.ok()) {
-          PERFETTO_ELOG("%s", status.c_message());
-        }
-      } else if (strcmp(command, "width") == 0 && strlen(arg)) {
-        std::optional<uint32_t> width = base::CStringToUInt32(arg);
-        if (!width) {
-          PERFETTO_ELOG("Invalid column width specified");
-          continue;
-        }
-        column_width = *width;
-      } else if (strcmp(command, "load-metrics-sql") == 0) {
-        base::Status status =
-            LoadMetricsAndExtensionsSql(options.metrics, options.extensions);
-        if (!status.ok()) {
-          PERFETTO_ELOG("%s", status.c_message());
-        }
-      } else if (strcmp(command, "run-metrics") == 0) {
-        if (options.metrics.empty()) {
-          PERFETTO_ELOG("No metrics specified on command line");
-          continue;
-        }
-
-        base::Status status =
-            RunMetrics(options.metrics, options.metric_format, *options.pool);
         if (!status.ok()) {
           fprintf(stderr, "%s\n", status.c_message());
         }
@@ -1763,8 +1585,6 @@
 
   if (options.dev) {
     config.enable_dev_features = true;
-<<<<<<< HEAD
-=======
     for (const auto& flag_pair : options.dev_flags) {
       auto kv = base::SplitString(flag_pair, "=");
       if (kv.size() != 2) {
@@ -1773,7 +1593,6 @@
       }
       config.dev_flags.emplace(kv[0], kv[1]);
     }
->>>>>>> 45332e04
   }
 
   std::unique_ptr<TraceProcessor> tp = TraceProcessor::CreateInstance(config);
@@ -1835,10 +1654,6 @@
     RETURN_IF_ERROR(RunQueries(options.pre_metrics_path, false));
   }
 
-<<<<<<< HEAD
-
-=======
->>>>>>> 45332e04
   std::vector<MetricNameAndPath> metrics;
   if (!options.metric_names.empty()) {
     RETURN_IF_ERROR(LoadMetrics(options.metric_names, pool, metrics));
