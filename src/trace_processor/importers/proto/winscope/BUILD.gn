--- conflicted
+++ resolved
@@ -45,15 +45,12 @@
     "viewcapture_args_parser.h",
     "viewcapture_parser.cc",
     "viewcapture_parser.h",
-<<<<<<< HEAD
-=======
     "viewcapture_rect_computation.cc",
     "viewcapture_rect_computation.h",
     "viewcapture_views_extractor.cc",
     "viewcapture_views_extractor.h",
     "viewcapture_visibility_computation.cc",
     "viewcapture_visibility_computation.h",
->>>>>>> 92aa66de
     "winscope_context.h",
     "winscope_geometry.cc",
     "winscope_geometry.h",
@@ -101,11 +98,8 @@
     "../../../../../gn:default_deps",
     "../../../../../gn:gtest_and_gmock",
     "../../../../../protos/perfetto/trace/android:winscope_common_cpp",
-<<<<<<< HEAD
-=======
     "../../../../../protos/perfetto/trace/android:winscope_common_zero",
     "../../../../../protos/perfetto/trace/android:winscope_extensions_zero",
->>>>>>> 92aa66de
     "../../../../../protos/perfetto/trace/android:winscope_regular_cpp",
     "../../../../../src/protozero",
   ]
@@ -113,12 +107,9 @@
     "surfaceflinger_layers_extractor_unittest.cc",
     "surfaceflinger_layers_test_utils.h",
     "surfaceflinger_layers_visibility_computation_unittest.cc",
-<<<<<<< HEAD
-=======
     "viewcapture_test_utils.h",
     "viewcapture_views_extractor_unittest.cc",
     "viewcapture_visibility_computation_unittest.cc",
->>>>>>> 92aa66de
     "winscope_geometry_test_utils.h",
     "winscope_geometry_unittest.cc",
   ]
