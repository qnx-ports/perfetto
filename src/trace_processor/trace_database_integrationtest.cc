--- conflicted
+++ resolved
@@ -488,8 +488,6 @@
   EXPECT_STREQ(it.Get(0).string_value, "123e4567-e89b-12d3-a456-426655443322");
 }
 
-<<<<<<< HEAD
-=======
 TEST_F(TraceProcessorIntegrationTest, ErrorMessageExecuteQuery) {
   auto it = Query("select t from slice");
   ASSERT_FALSE(it.Next());
@@ -544,7 +542,6 @@
 no such column: t)");
 }
 
->>>>>>> 45332e04
 }  // namespace
 }  // namespace trace_processor
 }  // namespace perfetto