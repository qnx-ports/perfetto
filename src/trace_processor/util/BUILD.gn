# Copyright (C) 2020 The Android Open Source Project
#
# Licensed under the Apache License, Version 2.0 (the "License");
# you may not use this file except in compliance with the License.
# You may obtain a copy of the License at
#
#      http://www.apache.org/licenses/LICENSE-2.0
#
# Unless required by applicable law or agreed to in writing, software
# distributed under the License is distributed on an "AS IS" BASIS,
# WITHOUT WARRANTIES OR CONDITIONS OF ANY KIND, either express or implied.
# See the License for the specific language governing permissions and
# limitations under the License.

import("../../../gn/perfetto.gni")
import("../../../gn/perfetto_cc_proto_descriptor.gni")

# Track event args parsing logic here is tentatitively planned to eventually
# move to src/util and will be used to implement writing typed args in console
# interceptor.
# Do not add new dependencies to trace_processor code outside of this directory.
#
# TODO(altimin): Move it to src/util and use it in console interceptor.

source_set("stdlib") {
  sources = [ "sql_modules.h" ]
}

source_set("bump_allocator") {
  sources = [
    "bump_allocator.cc",
    "bump_allocator.h",
  ]
  deps = [
    "../../../gn:default_deps",
    "../../base",
  ]
}

source_set("gzip") {
  sources = [
    "gzip_utils.cc",
    "gzip_utils.h",
  ]
  deps = [
    "../../../gn:default_deps",
    "../../../include/perfetto/base",
  ]

  # gzip_utils optionally depends on zlib.
  if (enable_perfetto_zlib) {
    deps += [ "../../../gn:zlib" ]
  }
}

source_set("build_id") {
  sources = [
    "build_id.cc",
    "build_id.h",
<<<<<<< HEAD
=======
  ]
  deps = [
    "../../../gn:default_deps",
    "../../../include/perfetto/ext/base:base",
>>>>>>> aaad9625
  ]
}

source_set("clock") {
  sources = [ "clock_synchronizer.h" ]
  deps = [
    "../../../gn:default_deps",
    "../../../include/perfetto/ext/base:base",
    "../../../protos/perfetto/common:zero",
  ]
}

source_set("profiler_util") {
  sources = [
    "profiler_util.cc",
    "profiler_util.h",
  ]
  deps = [
    "../../../gn:default_deps",
    "../../../include/perfetto/ext/base:base",
    "../../../protos/perfetto/trace/profiling:zero",
    "../storage:storage",
  ]
}

source_set("profiler_util") {
  sources = [
    "profiler_util.cc",
    "profiler_util.h",
  ]
  deps = [
    "../../../gn:default_deps",
    "../../../include/perfetto/ext/base:base",
    "../../../protos/perfetto/trace/profiling:zero",
    "../storage:storage",
  ]
}

source_set("protozero_to_text") {
  sources = [
    "protozero_to_text.cc",
    "protozero_to_text.h",
  ]
  deps = [
    ":descriptors",
    "../../../gn:default_deps",
    "../../../protos/perfetto/common:zero",
    "../../../protos/perfetto/trace/track_event:zero",
    "../../base",
    "../../protozero",
  ]
}

source_set("protozero_to_json") {
  sources = [
    "protozero_to_json.cc",
    "protozero_to_json.h",
  ]
  deps = [
    ":descriptors",
    "../../../gn:default_deps",
    "../../../protos/perfetto/common:zero",
    "../../../protos/perfetto/trace/track_event:zero",
    "../../base",
    "../../protozero",
    "../importers/proto:gen_cc_track_event_descriptor",
  ]
}

source_set("interned_message_view") {
  sources = [ "interned_message_view.h" ]
  public_deps = [ "../../../include/perfetto/trace_processor" ]
  deps = [
    "../../../gn:default_deps",
    "../../base",
  ]
}

source_set("descriptors") {
  sources = [
    "descriptors.cc",
    "descriptors.h",
  ]
  deps = [
    "../../../gn:default_deps",
    "../../../protos/perfetto/common:zero",
    "../../../protos/perfetto/trace_processor:zero",
    "../../base",
    "../../protozero",
    "../importers/proto:gen_cc_track_event_descriptor",
  ]
}

source_set("proto_to_args_parser") {
  sources = [
    "debug_annotation_parser.cc",
    "debug_annotation_parser.h",
    "proto_to_args_parser.cc",
    "proto_to_args_parser.h",
  ]
  deps = [
    "../../../gn:default_deps",
    "../../../protos/perfetto/common:zero",
    "../../../protos/perfetto/trace/interned_data:zero",
    "../../../protos/perfetto/trace/profiling:zero",
    "../../../protos/perfetto/trace/track_event:zero",
    "../../../protos/perfetto/trace_processor:zero",
    "../../protozero",
    "../importers/proto:gen_cc_track_event_descriptor",
  ]

  public_deps = [
    ":descriptors",
    ":interned_message_view",
    "../../base",
  ]
}

source_set("zip_reader") {
  sources = [
    "streaming_line_reader.cc",
    "streaming_line_reader.h",
    "zip_reader.cc",
    "zip_reader.h",
  ]
  deps = [
    ":gzip",
    ":trace_blob_view_reader",
    "../../../gn:default_deps",
    "../../../include/perfetto/trace_processor:storage",
    "../../base",
  ]
  if (enable_perfetto_zlib) {
    deps += [ "../../../gn:zlib" ]
  }
}

source_set("glob") {
  sources = [
    "glob.cc",
    "glob.h",
  ]
  deps = [
    "../../../gn:default_deps",
    "../../base",
  ]
}

source_set("regex") {
  sources = [ "regex.h" ]
  deps = [
    "../../../gn:default_deps",
    "../../base",
  ]
}

source_set("sql_argument") {
  sources = [
    "sql_argument.cc",
    "sql_argument.h",
  ]
  deps = [
    "../../../gn:default_deps",
    "../../../include/perfetto/base",
    "../../../include/perfetto/ext/base",
    "../../../include/perfetto/trace_processor",
    "../containers",
  ]
}

<<<<<<< HEAD
=======
source_set("args_utils") {
  sources = [
    "args_utils.cc",
    "args_utils.h",
  ]
  deps = [
    "../../../gn:default_deps",
    "../../../include/perfetto/base",
    "../../../include/perfetto/ext/base",
    "../storage",
    "../types",
  ]
}

>>>>>>> aaad9625
source_set("json_parser") {
  sources = [
    "json_parser.h",
    "json_utils.cc",
    "json_utils.h",
  ]
  deps = [
    "../../../gn:default_deps",
    "../containers",
    "../importers/common",
    "../storage",
    "../types",
  ]
  if (enable_perfetto_trace_processor_json) {
    public_deps = [ "../../../gn:jsoncpp" ]
  }
}

<<<<<<< HEAD
=======
source_set("json_writer") {
  sources = [
    "json_writer.cc",
    "json_writer.h",
  ]
  deps = [
    "../../../gn:default_deps",
    "../../../include/perfetto/ext/base",
  ]
}

>>>>>>> aaad9625
source_set("proto_profiler") {
  sources = [
    "proto_profiler.cc",
    "proto_profiler.h",
  ]
  deps = [
    ":descriptors",
    "../../../gn:default_deps",
    "../../../protos/perfetto/common:zero",
    "../../../protos/third_party/pprof:zero",
    "../../base",
    "../../protozero",
  ]
}

source_set("profile_builder") {
  sources = [
    "annotated_callsites.cc",
    "annotated_callsites.h",
    "profile_builder.cc",
    "profile_builder.h",
  ]
  deps = [
    "../../../gn:default_deps",
    "../../../include/perfetto/ext/trace_processor:demangle",
    "../../../include/perfetto/protozero:protozero",
    "../../../protos/perfetto/trace_processor:zero",
    "../../../protos/third_party/pprof:zero",
    "../../base",
    "../containers",
    "../dataframe",
    "../dataframe",
    "../storage",
    "../tables",
    "../types",
  ]
}

source_set("trace_blob_view_reader") {
  sources = [
    "trace_blob_view_reader.cc",
    "trace_blob_view_reader.h",
  ]
  deps = [
    "../../../gn:default_deps",
    "../../../include/perfetto/ext/base",
    "../../../include/perfetto/trace_processor:storage",
  ]
}

source_set("trace_type") {
  sources = [
    "trace_type.cc",
    "trace_type.h",
  ]
  deps = [
    "../../../gn:default_deps",
    "../../../include/perfetto/ext/base",
    "../../../protos/perfetto/trace:non_minimal_zero",
    "../../protozero",
    "../importers/android_bugreport:android_dumpstate_event",
    "../importers/android_bugreport:android_log_event",
    "../importers/perf_text:perf_text_sample_line_parser",
  ]
}

source_set("tar_writer") {
  sources = [
    "tar_writer.cc",
    "tar_writer.h",
  ]
  deps = [
    "../../../gn:default_deps",
    "../../../include/perfetto/base",
    "../../../include/perfetto/ext/base",
  ]
}

source_set("winscope_proto_mapping") {
  sources = [ "winscope_proto_mapping.h" ]
  deps = [
    "../../../gn:default_deps",
    "../../../include/perfetto/ext/base:base",
    "../dataframe",
    "../storage:storage",
    "../tables",
  ]
}

source_set("unittests") {
  sources = [
    "bump_allocator_unittest.cc",
    "debug_annotation_parser_unittest.cc",
    "glob_unittest.cc",
    "json_parser_unittest.cc",
<<<<<<< HEAD
=======
    "json_writer_unittest.cc",
>>>>>>> aaad9625
    "proto_profiler_unittest.cc",
    "proto_to_args_parser_unittest.cc",
    "protozero_to_json_unittests.cc",
    "protozero_to_text_unittests.cc",
    "sql_argument_unittest.cc",
    "streaming_line_reader_unittest.cc",
    "tar_writer_unittest.cc",
    "trace_blob_view_reader_unittest.cc",
    "zip_reader_unittest.cc",
  ]

  if (!is_win) {
    sources += [ "regex_unittest.cc" ]
  }

  testonly = true
  deps = [
    ":bump_allocator",
    ":descriptors",
    ":glob",
    ":gzip",
    ":json_parser",
<<<<<<< HEAD
=======
    ":json_writer",
>>>>>>> aaad9625
    ":proto_profiler",
    ":proto_to_args_parser",
    ":protozero_to_json",
    ":protozero_to_text",
    ":regex",
    ":sql_argument",
    ":tar_writer",
    ":trace_blob_view_reader",
    ":zip_reader",
    "..:gen_cc_test_messages_descriptor",
    "../../../gn:default_deps",
    "../../../gn:gtest_and_gmock",
    "../../../protos/perfetto/common:zero",
    "../../../protos/perfetto/trace:non_minimal_zero",
    "../../../protos/perfetto/trace/interned_data:zero",
    "../../../protos/perfetto/trace/profiling:zero",
    "../../../protos/perfetto/trace/track_event:zero",
    "../../base:test_support",
    "../../protozero",
    "../../protozero:testing_messages_zero",
    "../importers/proto:gen_cc_track_event_descriptor",
    "../importers/proto:minimal",
    "../importers/proto:packet_sequence_state_generation_hdr",
    "../storage",
    "../types",
  ]
  if (perfetto_build_standalone) {
    deps += [
      "../../../protos/perfetto/metrics/chrome:lite",
      "../metrics:gen_cc_all_chrome_metrics_descriptor",
    ]
  }
  if (enable_perfetto_zlib) {
    sources += [ "gzip_utils_unittest.cc" ]
    deps += [ "../../../gn:zlib" ]
  }
}

if (enable_perfetto_benchmarks) {
  source_set("benchmarks") {
    testonly = true
    deps = [
      ":glob",
      "../../../gn:benchmark",
      "../../../gn:default_deps",
      "../../../gn:sqlite",
      "../../base",
    ]
    sources = [ "glob_benchmark.cc" ]
  }
}<|MERGE_RESOLUTION|>--- conflicted
+++ resolved
@@ -57,13 +57,10 @@
   sources = [
     "build_id.cc",
     "build_id.h",
-<<<<<<< HEAD
-=======
   ]
   deps = [
     "../../../gn:default_deps",
     "../../../include/perfetto/ext/base:base",
->>>>>>> aaad9625
   ]
 }
 
@@ -73,19 +70,6 @@
     "../../../gn:default_deps",
     "../../../include/perfetto/ext/base:base",
     "../../../protos/perfetto/common:zero",
-  ]
-}
-
-source_set("profiler_util") {
-  sources = [
-    "profiler_util.cc",
-    "profiler_util.h",
-  ]
-  deps = [
-    "../../../gn:default_deps",
-    "../../../include/perfetto/ext/base:base",
-    "../../../protos/perfetto/trace/profiling:zero",
-    "../storage:storage",
   ]
 }
 
@@ -234,8 +218,6 @@
   ]
 }
 
-<<<<<<< HEAD
-=======
 source_set("args_utils") {
   sources = [
     "args_utils.cc",
@@ -250,7 +232,6 @@
   ]
 }
 
->>>>>>> aaad9625
 source_set("json_parser") {
   sources = [
     "json_parser.h",
@@ -269,8 +250,6 @@
   }
 }
 
-<<<<<<< HEAD
-=======
 source_set("json_writer") {
   sources = [
     "json_writer.cc",
@@ -282,7 +261,6 @@
   ]
 }
 
->>>>>>> aaad9625
 source_set("proto_profiler") {
   sources = [
     "proto_profiler.cc",
@@ -378,10 +356,7 @@
     "debug_annotation_parser_unittest.cc",
     "glob_unittest.cc",
     "json_parser_unittest.cc",
-<<<<<<< HEAD
-=======
     "json_writer_unittest.cc",
->>>>>>> aaad9625
     "proto_profiler_unittest.cc",
     "proto_to_args_parser_unittest.cc",
     "protozero_to_json_unittests.cc",
@@ -404,10 +379,7 @@
     ":glob",
     ":gzip",
     ":json_parser",
-<<<<<<< HEAD
-=======
     ":json_writer",
->>>>>>> aaad9625
     ":proto_profiler",
     ":proto_to_args_parser",
     ":protozero_to_json",
