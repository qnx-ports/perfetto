--- conflicted
+++ resolved
@@ -151,20 +151,18 @@
   // Manages the contexts for reading trace data emitted from remote machines.
   std::unique_ptr<MultiMachineTraceManager> multi_machine_trace_manager;
 
-<<<<<<< HEAD
-  // Indicates whether TrackEvent parsing should utilize synthetic tids for all
-  // thread descriptors and events. This is used as a workaround for older
-  // Linux Chrome traces, which don't yet specify is_sandboxed_tid in
-  // ThreadDescriptors.
-  bool force_synthetic_tids = false;
-=======
   // The registration function for additional proto modules.
   // This is populated by TraceProcessorImpl to allow for late registration of
   // modules.
   using RegisterAdditionalProtoModulesFn = void(ProtoImporterModuleContext*,
                                                 TraceProcessorContext*);
   RegisterAdditionalProtoModulesFn* register_additional_proto_modules = nullptr;
->>>>>>> 98b671f9
+
+  // Indicates whether TrackEvent parsing should utilize synthetic tids for all
+  // thread descriptors and events. This is used as a workaround for older
+  // Linux Chrome traces, which don't yet specify is_sandboxed_tid in
+  // ThreadDescriptors.
+  bool force_synthetic_tids = false;
 };
 
 }  // namespace perfetto::trace_processor
