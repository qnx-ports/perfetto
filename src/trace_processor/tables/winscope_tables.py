--- conflicted
+++ resolved
@@ -451,8 +451,6 @@
             cpp_access=CppAccess.READ_AND_LOW_PERF_WRITE,
             cpp_access_duration=CppAccessDuration.POST_FINALIZATION,
         ),
-<<<<<<< HEAD
-=======
         C(
             'package_name',
             CppString(),
@@ -463,7 +461,6 @@
             CppString(),
             cpp_access=CppAccess.READ_AND_LOW_PERF_WRITE,
         ),
->>>>>>> 92aa66de
     ],
     tabledoc=TableDoc(
         doc='ViewCapture',
@@ -472,11 +469,8 @@
             'ts': 'The timestamp the views were captured',
             'arg_set_id': 'Extra args parsed from the proto message',
             'base64_proto_id': 'String id for raw proto message',
-<<<<<<< HEAD
-=======
             'package_name': 'Package name',
             'window_name': 'Window name',
->>>>>>> 92aa66de
         }))
 
 VIEWCAPTURE_VIEW_TABLE = Table(
@@ -496,8 +490,6 @@
             cpp_access=CppAccess.READ_AND_LOW_PERF_WRITE,
             cpp_access_duration=CppAccessDuration.POST_FINALIZATION,
         ),
-<<<<<<< HEAD
-=======
         C('node_id', CppUint32()),
         C('hashcode', CppUint32()),
         C('is_visible', CppInt64()),
@@ -513,17 +505,11 @@
             cpp_access=CppAccess.READ_AND_LOW_PERF_WRITE,
         ),
         C('trace_rect_id', CppTableId(WINSCOPE_TRACE_RECT_TABLE)),
->>>>>>> 92aa66de
     ],
     tabledoc=TableDoc(
         doc='ViewCapture view',
         group='Winscope',
         columns={
-<<<<<<< HEAD
-            'snapshot_id': 'The snapshot that generated this view',
-            'arg_set_id': 'Extra args parsed from the proto message',
-            '': 'String id for raw proto message',
-=======
             'snapshot_id':
                 'The snapshot that generated this view',
             'arg_set_id':
@@ -544,7 +530,6 @@
                 'View className from proto message',
             'trace_rect_id':
                 'Used to associate with row in __intrinsic_winscope_trace_rect',
->>>>>>> 92aa66de
         }))
 
 VIEWCAPTURE_INTERNED_DATA_TABLE = Table(
