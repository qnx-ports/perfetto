--- conflicted
+++ resolved
@@ -27,10 +27,7 @@
     "slice_tables.py",
     "trace_proto_tables.py",
     "track_tables.py",
-<<<<<<< HEAD
-=======
     "winscope_tables.py",
->>>>>>> 45332e04
   ]
   generate_docs = true
 }
