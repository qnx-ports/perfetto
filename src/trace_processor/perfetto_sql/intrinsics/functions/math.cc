--- conflicted
+++ resolved
@@ -19,10 +19,6 @@
 #include "perfetto/base/logging.h"
 #include "perfetto/base/status.h"
 #include "perfetto/ext/base/status_macros.h"
-<<<<<<< HEAD
-#include "perfetto/trace_processor/basic_types.h"
-=======
->>>>>>> aaad9625
 #include "src/trace_processor/perfetto_sql/engine/perfetto_sql_engine.h"
 #include "src/trace_processor/sqlite/bindings/sqlite_function.h"
 #include "src/trace_processor/sqlite/bindings/sqlite_result.h"
@@ -34,19 +30,6 @@
 
 namespace {
 
-<<<<<<< HEAD
-struct Ln : public LegacySqlFunction {
-  static base::Status Run(Context*,
-                          size_t argc,
-                          sqlite3_value** argv,
-                          SqlValue& out,
-                          Destructors&) {
-    PERFETTO_CHECK(argc == 1);
-    switch (sqlite3_value_numeric_type(argv[0])) {
-      case SQLITE_INTEGER:
-      case SQLITE_FLOAT: {
-        double value = sqlite3_value_double(argv[0]);
-=======
 struct Ln : public sqlite::Function<Ln> {
   static constexpr char kName[] = "ln";
   static constexpr int kArgCount = 1;
@@ -57,7 +40,6 @@
       case sqlite::Type::kInteger:
       case sqlite::Type::kFloat: {
         double value = sqlite::value::Double(argv[0]);
->>>>>>> aaad9625
         if (value > 0.0) {
           return sqlite::result::Double(ctx, std::log(value));
         }
@@ -72,23 +54,6 @@
   }
 };
 
-<<<<<<< HEAD
-struct Exp : public LegacySqlFunction {
-  static base::Status Run(Context*,
-                          size_t argc,
-                          sqlite3_value** argv,
-                          SqlValue& out,
-                          Destructors&) {
-    PERFETTO_CHECK(argc == 1);
-    switch (sqlite3_value_numeric_type(argv[0])) {
-      case SQLITE_INTEGER:
-      case SQLITE_FLOAT:
-        out = SqlValue::Double(std::exp(sqlite3_value_double(argv[0])));
-        break;
-      case SqlValue::kNull:
-      case SqlValue::kString:
-      case SqlValue::kBytes:
-=======
 struct Exp : public sqlite::Function<Exp> {
   static constexpr char kName[] = "exp";
   static constexpr int kArgCount = 1;
@@ -103,7 +68,6 @@
       case sqlite::Type::kNull:
       case sqlite::Type::kText:
       case sqlite::Type::kBlob:
->>>>>>> aaad9625
         break;
     }
     return sqlite::utils::ReturnNullFromFunction(ctx);
@@ -130,40 +94,12 @@
   }
 };
 
-struct Sqrt : public LegacySqlFunction {
-  static base::Status Run(Context*,
-                          size_t argc,
-                          sqlite3_value** argv,
-                          SqlValue& out,
-                          Destructors&) {
-    PERFETTO_CHECK(argc == 1);
-    switch (sqlite3_value_numeric_type(argv[0])) {
-      case SQLITE_INTEGER:
-      case SQLITE_FLOAT:
-        out = SqlValue::Double(std::sqrt(sqlite3_value_double(argv[0])));
-        break;
-      case SqlValue::kNull:
-      case SqlValue::kString:
-      case SqlValue::kBytes:
-        break;
-    }
-
-    return base::OkStatus();
-  }
-};
-
 }  // namespace
 
 base::Status RegisterMathFunctions(PerfettoSqlEngine& engine) {
-<<<<<<< HEAD
-  RETURN_IF_ERROR(engine.RegisterStaticFunction<Ln>("ln", 1, nullptr, true));
-  RETURN_IF_ERROR(engine.RegisterStaticFunction<Exp>("exp", 1, nullptr, true));
-  return engine.RegisterStaticFunction<Sqrt>("sqrt", 1, nullptr, true);
-=======
   RETURN_IF_ERROR(engine.RegisterFunction<Ln>(nullptr));
   RETURN_IF_ERROR(engine.RegisterFunction<Exp>(nullptr));
   return engine.RegisterFunction<Sqrt>(nullptr);
->>>>>>> aaad9625
 }
 
 }  // namespace perfetto::trace_processor