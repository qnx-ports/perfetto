--- conflicted
+++ resolved
@@ -25,29 +25,17 @@
 
 #include "perfetto/base/logging.h"
 #include "perfetto/base/status.h"
-<<<<<<< HEAD
-#include "perfetto/ext/base/string_view.h"
-#include "perfetto/ext/base/string_writer.h"
-#include "perfetto/public/compiler.h"
-#include "perfetto/trace_processor/basic_types.h"
-=======
 #include "perfetto/ext/base/fixed_string_writer.h"
 #include "perfetto/ext/base/string_view.h"
 #include "perfetto/public/compiler.h"
->>>>>>> aaad9625
 #include "src/trace_processor/containers/null_term_string_view.h"
 #include "src/trace_processor/dataframe/specs.h"
 #include "src/trace_processor/importers/common/system_info_tracker.h"
 #include "src/trace_processor/importers/ftrace/ftrace_descriptors.h"
-<<<<<<< HEAD
-#include "src/trace_processor/sqlite/bindings/sqlite_type.h"
-#include "src/trace_processor/sqlite/bindings/sqlite_value.h"
-=======
 #include "src/trace_processor/sqlite/bindings/sqlite_result.h"
 #include "src/trace_processor/sqlite/bindings/sqlite_type.h"
 #include "src/trace_processor/sqlite/bindings/sqlite_value.h"
 #include "src/trace_processor/sqlite/sqlite_utils.h"
->>>>>>> aaad9625
 #include "src/trace_processor/storage/trace_storage.h"
 #include "src/trace_processor/tables/metadata_tables_py.h"
 #include "src/trace_processor/types/gfp_flags.h"
@@ -177,11 +165,7 @@
     tables::ArgTable::ConstCursor* cursor,
     NullTermStringView event_name,
     std::vector<std::optional<uint32_t>>* field_id_to_arg_index,
-<<<<<<< HEAD
-    base::StringWriter* writer)
-=======
     base::FixedStringWriter* writer)
->>>>>>> aaad9625
     : storage_(context->storage.get()),
       context_(context),
       cursor_(cursor),
@@ -612,21 +596,11 @@
 
 }  // namespace
 
-<<<<<<< HEAD
-base::Status ToFtrace::Run(Context* context,
-                           size_t argc,
-                           sqlite3_value** argv,
-                           SqlValue& out,
-                           Destructors& destructors) {
-  if (argc != 1 || sqlite::value::Type(argv[0]) != sqlite::Type::kInteger) {
-    return base::ErrStatus("Usage: to_ftrace(id)");
-=======
 void ToFtrace::Step(sqlite3_context* ctx, int argc, sqlite3_value** argv) {
   PERFETTO_DCHECK(argc == 1);
 
   if (sqlite::value::Type(argv[0]) != sqlite::Type::kInteger) {
     return sqlite::utils::SetError(ctx, "Usage: to_ftrace(id)");
->>>>>>> aaad9625
   }
 
   auto* context = GetUserData(ctx);
@@ -688,11 +662,7 @@
 }
 
 void SystraceSerializer::SerializePrefix(uint32_t raw_row,
-<<<<<<< HEAD
-                                         base::StringWriter* writer) {
-=======
                                          base::FixedStringWriter* writer) {
->>>>>>> aaad9625
   const auto& raw = storage_->ftrace_event_table();
   const auto& cpu_table = storage_->cpu_table();
 
