/*
 * Copyright (C) 2021 The Android Open Source Project
 *
 * Licensed under the Apache License, Version 2.0 (the "License");
 * you may not use this file except in compliance with the License.
 * You may obtain a copy of the License at
 *
 *      http://www.apache.org/licenses/LICENSE-2.0
 *
 * Unless required by applicable law or agreed to in writing, software
 * distributed under the License is distributed on an "AS IS" BASIS,
 * WITHOUT WARRANTIES OR CONDITIONS OF ANY KIND, either express or implied.
 * See the License for the specific language governing permissions and
 * limitations under the License.
 */

#include "src/trace_processor/perfetto_sql/intrinsics/functions/import.h"

#include <cstddef>

#include "perfetto/base/status.h"
#include "perfetto/ext/base/string_utils.h"
#include "perfetto/trace_processor/basic_types.h"
#include "src/trace_processor/sqlite/sql_source.h"
#include "src/trace_processor/sqlite/sqlite_utils.h"

namespace perfetto::trace_processor {

<<<<<<< HEAD
base::Status Import::Run(Import::Context* ctx,
                         size_t argc,
                         sqlite3_value** argv,
                         SqlValue&,
                         Destructors&) {
  if (argc != 1) {
    return base::ErrStatus(
        "IMPORT: invalid number of args; expected 1, received "
        "%zu",
        argc);
  }
  sqlite3_value* import_val = argv[0];

  // Type check
  {
    base::Status status = sqlite::utils::TypeCheckSqliteValue(
        import_val, SqlValue::Type::kString);
    if (!status.ok()) {
      return base::ErrStatus("IMPORT(%s): %s", sqlite3_value_text(import_val),
                             status.c_message());
    }
  }

  const char* import_key =
      reinterpret_cast<const char*>(sqlite3_value_text(import_val));
  base::StackString<1024> create("INCLUDE PERFETTO MODULE %s;", import_key);
  return ctx->engine
      ->Execute(
          SqlSource::FromTraceProcessorImplementation(create.ToStdString()))
      .status();
=======
void Import::Step(sqlite3_context* ctx, int argc, sqlite3_value** argv) {
  PERFETTO_DCHECK(argc == 1);

  auto* engine = GetUserData(ctx);

  if (sqlite::value::Type(argv[0]) != sqlite::Type::kText) {
    return sqlite::utils::SetError(ctx, "IMPORT: argument must be string");
  }

  const char* import_key = sqlite::value::Text(argv[0]);
  base::StackString<1024> create("INCLUDE PERFETTO MODULE %s;", import_key);
  auto status = engine
                    ->Execute(SqlSource::FromTraceProcessorImplementation(
                        create.ToStdString()))
                    .status();
  if (!status.ok()) {
    return sqlite::utils::SetError(ctx, status);
  }

  // IMPORT returns no value (void function)
  return sqlite::utils::ReturnVoidFromFunction(ctx);
>>>>>>> aaad9625
}

}  // namespace perfetto::trace_processor<|MERGE_RESOLUTION|>--- conflicted
+++ resolved
@@ -26,38 +26,6 @@
 
 namespace perfetto::trace_processor {
 
-<<<<<<< HEAD
-base::Status Import::Run(Import::Context* ctx,
-                         size_t argc,
-                         sqlite3_value** argv,
-                         SqlValue&,
-                         Destructors&) {
-  if (argc != 1) {
-    return base::ErrStatus(
-        "IMPORT: invalid number of args; expected 1, received "
-        "%zu",
-        argc);
-  }
-  sqlite3_value* import_val = argv[0];
-
-  // Type check
-  {
-    base::Status status = sqlite::utils::TypeCheckSqliteValue(
-        import_val, SqlValue::Type::kString);
-    if (!status.ok()) {
-      return base::ErrStatus("IMPORT(%s): %s", sqlite3_value_text(import_val),
-                             status.c_message());
-    }
-  }
-
-  const char* import_key =
-      reinterpret_cast<const char*>(sqlite3_value_text(import_val));
-  base::StackString<1024> create("INCLUDE PERFETTO MODULE %s;", import_key);
-  return ctx->engine
-      ->Execute(
-          SqlSource::FromTraceProcessorImplementation(create.ToStdString()))
-      .status();
-=======
 void Import::Step(sqlite3_context* ctx, int argc, sqlite3_value** argv) {
   PERFETTO_DCHECK(argc == 1);
 
@@ -79,7 +47,6 @@
 
   // IMPORT returns no value (void function)
   return sqlite::utils::ReturnVoidFromFunction(ctx);
->>>>>>> aaad9625
 }
 
 }  // namespace perfetto::trace_processor