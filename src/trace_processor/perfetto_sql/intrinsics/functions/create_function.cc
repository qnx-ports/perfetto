/*
 * Copyright (C) 2019 The Android Open Source Project
 *
 * Licensed under the Apache License, Version 2.0 (the "License");
 * you may not use this file except in compliance with the License.
 * You may obtain a copy of the License at
 *
 *      http://www.apache.org/licenses/LICENSE-2.0
 *
 * Unless required by applicable law or agreed to in writing, software
 * distributed under the License is distributed on an "AS IS" BASIS,
 * WITHOUT WARRANTIES OR CONDITIONS OF ANY KIND, either express or implied.
 * See the License for the specific language governing permissions and
 * limitations under the License.
 */

#include "src/trace_processor/perfetto_sql/intrinsics/functions/create_function.h"

#include <queue>
#include <stack>

#include "perfetto/base/status.h"
#include "perfetto/ext/base/status_macros.h"
#include "perfetto/trace_processor/basic_types.h"
#include "src/trace_processor/perfetto_sql/engine/perfetto_sql_engine.h"
#include "src/trace_processor/perfetto_sql/parser/function_util.h"
#include "src/trace_processor/sqlite/sql_source.h"
#include "src/trace_processor/sqlite/sqlite_utils.h"
#include "src/trace_processor/util/sql_argument.h"

namespace perfetto::trace_processor {

<<<<<<< HEAD
base::Status CreateFunction::Run(PerfettoSqlEngine* engine,
                                 size_t argc,
                                 sqlite3_value** argv,
                                 SqlValue&,
                                 Destructors&) {
  RETURN_IF_ERROR(sqlite::utils::CheckArgCount("CREATE_FUNCTION", argc, 3u));
=======
void CreateFunction::Step(sqlite3_context* ctx,
                          int argc,
                          sqlite3_value** argv) {
  PERFETTO_DCHECK(argc == 3);
>>>>>>> aaad9625

  auto* engine = GetUserData(ctx);

  // Type check all the arguments.
<<<<<<< HEAD
  {
    auto type_check = [prototype_value](sqlite3_value* value,
                                        SqlValue::Type type, const char* desc) {
      base::Status status = sqlite::utils::TypeCheckSqliteValue(value, type);
      if (!status.ok()) {
        return base::ErrStatus("CREATE_FUNCTION[prototype=%s]: %s %s",
                               sqlite3_value_text(prototype_value), desc,
                               status.c_message());
      }
      return base::OkStatus();
    };

    RETURN_IF_ERROR(type_check(prototype_value, SqlValue::Type::kString,
                               "function prototype (first argument)"));
    RETURN_IF_ERROR(type_check(return_type_value, SqlValue::Type::kString,
                               "return type (second argument)"));
    RETURN_IF_ERROR(type_check(sql_defn_value, SqlValue::Type::kString,
                               "SQL definition (third argument)"));
  }

  // Extract the arguments from the value wrappers.
  auto extract_string = [](sqlite3_value* value) -> base::StringView {
    return reinterpret_cast<const char*>(sqlite3_value_text(value));
  };
  std::string prototype_str = extract_string(prototype_value).ToStdString();
  std::string return_type_str = extract_string(return_type_value).ToStdString();
  std::string sql_defn_str = extract_string(sql_defn_value).ToStdString();

  FunctionPrototype prototype;
  RETURN_IF_ERROR(ParsePrototype(base::StringView(prototype_str), prototype));
  auto type = sql_argument::ParseType(base::StringView(return_type_str));
  if (!type) {
    return base::ErrStatus("CREATE_FUNCTION: unknown return type %s",
                           return_type_str.c_str());
  }
  return engine->RegisterRuntimeFunction(
      true /* replace */, prototype, *type,
      SqlSource::FromTraceProcessorImplementation(std::move(sql_defn_str)));
}

base::Status ExperimentalMemoize::Run(PerfettoSqlEngine* engine,
                                      size_t argc,
                                      sqlite3_value** argv,
                                      SqlValue&,
                                      Destructors&) {
  RETURN_IF_ERROR(
      sqlite::utils::CheckArgCount("EXPERIMENTAL_MEMOIZE", argc, 1));
  base::StatusOr<std::string> function_name =
      sqlite::utils::ExtractStringArg("MEMOIZE", "function_name", argv[0]);
  RETURN_IF_ERROR(function_name.status());
  return engine->EnableSqlFunctionMemoization(*function_name);
=======
  if (sqlite::value::Type(argv[0]) != sqlite::Type::kText) {
    return sqlite::utils::SetError(
        ctx,
        "CREATE_FUNCTION: function prototype (first argument) must be string");
  }
  if (sqlite::value::Type(argv[1]) != sqlite::Type::kText) {
    return sqlite::utils::SetError(
        ctx, "CREATE_FUNCTION: return type (second argument) must be string");
  }
  if (sqlite::value::Type(argv[2]) != sqlite::Type::kText) {
    return sqlite::utils::SetError(
        ctx, "CREATE_FUNCTION: SQL definition (third argument) must be string");
  }

  // Extract the arguments from the value wrappers.
  std::string prototype_str = sqlite::value::Text(argv[0]);
  std::string return_type_str = sqlite::value::Text(argv[1]);
  std::string sql_defn_str = sqlite::value::Text(argv[2]);

  FunctionPrototype prototype;
  auto parse_status =
      ParsePrototype(base::StringView(prototype_str), prototype);
  if (!parse_status.ok()) {
    return sqlite::utils::SetError(ctx, parse_status);
  }

  auto type = sql_argument::ParseType(base::StringView(return_type_str));
  if (!type) {
    return sqlite::utils::SetError(
        ctx, base::ErrStatus("CREATE_FUNCTION: unknown return type %s",
                             return_type_str.c_str()));
  }

  auto register_status = engine->RegisterLegacyRuntimeFunction(
      true /* replace */, prototype, *type,
      SqlSource::FromTraceProcessorImplementation(std::move(sql_defn_str)));
  if (!register_status.ok()) {
    return sqlite::utils::SetError(ctx, register_status);
  }

  // CREATE_FUNCTION returns no value (void function)
  return sqlite::utils::ReturnVoidFromFunction(ctx);
}

void ExperimentalMemoize::Step(sqlite3_context* ctx,
                               int argc,
                               sqlite3_value** argv) {
  PERFETTO_DCHECK(argc == 1);

  auto* engine = GetUserData(ctx);

  if (sqlite::value::Type(argv[0]) != sqlite::Type::kText) {
    return sqlite::utils::SetError(
        ctx, "EXPERIMENTAL_MEMOIZE: function_name must be string");
  }

  std::string function_name = sqlite::value::Text(argv[0]);
  auto status = engine->EnableSqlFunctionMemoization(function_name);
  if (!status.ok()) {
    return sqlite::utils::SetError(ctx, status);
  }

  // EXPERIMENTAL_MEMOIZE returns no value (void function)
  return sqlite::utils::ReturnVoidFromFunction(ctx);
>>>>>>> aaad9625
}

}  // namespace perfetto::trace_processor<|MERGE_RESOLUTION|>--- conflicted
+++ resolved
@@ -30,76 +30,14 @@
 
 namespace perfetto::trace_processor {
 
-<<<<<<< HEAD
-base::Status CreateFunction::Run(PerfettoSqlEngine* engine,
-                                 size_t argc,
-                                 sqlite3_value** argv,
-                                 SqlValue&,
-                                 Destructors&) {
-  RETURN_IF_ERROR(sqlite::utils::CheckArgCount("CREATE_FUNCTION", argc, 3u));
-=======
 void CreateFunction::Step(sqlite3_context* ctx,
                           int argc,
                           sqlite3_value** argv) {
   PERFETTO_DCHECK(argc == 3);
->>>>>>> aaad9625
 
   auto* engine = GetUserData(ctx);
 
   // Type check all the arguments.
-<<<<<<< HEAD
-  {
-    auto type_check = [prototype_value](sqlite3_value* value,
-                                        SqlValue::Type type, const char* desc) {
-      base::Status status = sqlite::utils::TypeCheckSqliteValue(value, type);
-      if (!status.ok()) {
-        return base::ErrStatus("CREATE_FUNCTION[prototype=%s]: %s %s",
-                               sqlite3_value_text(prototype_value), desc,
-                               status.c_message());
-      }
-      return base::OkStatus();
-    };
-
-    RETURN_IF_ERROR(type_check(prototype_value, SqlValue::Type::kString,
-                               "function prototype (first argument)"));
-    RETURN_IF_ERROR(type_check(return_type_value, SqlValue::Type::kString,
-                               "return type (second argument)"));
-    RETURN_IF_ERROR(type_check(sql_defn_value, SqlValue::Type::kString,
-                               "SQL definition (third argument)"));
-  }
-
-  // Extract the arguments from the value wrappers.
-  auto extract_string = [](sqlite3_value* value) -> base::StringView {
-    return reinterpret_cast<const char*>(sqlite3_value_text(value));
-  };
-  std::string prototype_str = extract_string(prototype_value).ToStdString();
-  std::string return_type_str = extract_string(return_type_value).ToStdString();
-  std::string sql_defn_str = extract_string(sql_defn_value).ToStdString();
-
-  FunctionPrototype prototype;
-  RETURN_IF_ERROR(ParsePrototype(base::StringView(prototype_str), prototype));
-  auto type = sql_argument::ParseType(base::StringView(return_type_str));
-  if (!type) {
-    return base::ErrStatus("CREATE_FUNCTION: unknown return type %s",
-                           return_type_str.c_str());
-  }
-  return engine->RegisterRuntimeFunction(
-      true /* replace */, prototype, *type,
-      SqlSource::FromTraceProcessorImplementation(std::move(sql_defn_str)));
-}
-
-base::Status ExperimentalMemoize::Run(PerfettoSqlEngine* engine,
-                                      size_t argc,
-                                      sqlite3_value** argv,
-                                      SqlValue&,
-                                      Destructors&) {
-  RETURN_IF_ERROR(
-      sqlite::utils::CheckArgCount("EXPERIMENTAL_MEMOIZE", argc, 1));
-  base::StatusOr<std::string> function_name =
-      sqlite::utils::ExtractStringArg("MEMOIZE", "function_name", argv[0]);
-  RETURN_IF_ERROR(function_name.status());
-  return engine->EnableSqlFunctionMemoization(*function_name);
-=======
   if (sqlite::value::Type(argv[0]) != sqlite::Type::kText) {
     return sqlite::utils::SetError(
         ctx,
@@ -164,7 +102,6 @@
 
   // EXPERIMENTAL_MEMOIZE returns no value (void function)
   return sqlite::utils::ReturnVoidFromFunction(ctx);
->>>>>>> aaad9625
 }
 
 }  // namespace perfetto::trace_processor