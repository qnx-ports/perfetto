--- conflicted
+++ resolved
@@ -17,36 +17,6 @@
 #ifndef SRC_TRACE_PROCESSOR_PERFETTO_SQL_INTRINSICS_FUNCTIONS_CLOCK_FUNCTIONS_H_
 #define SRC_TRACE_PROCESSOR_PERFETTO_SQL_INTRINSICS_FUNCTIONS_CLOCK_FUNCTIONS_H_
 
-<<<<<<< HEAD
-#include <sqlite3.h>
-#include <unordered_map>
-#include "perfetto/ext/base/base64.h"
-#include "perfetto/ext/base/status_macros.h"
-#include "protos/perfetto/common/builtin_clock.pbzero.h"
-#include "src/trace_processor/importers/common/clock_converter.h"
-#include "src/trace_processor/perfetto_sql/intrinsics/functions/sql_function.h"
-
-namespace perfetto {
-namespace trace_processor {
-
-struct AbsTimeStr : public LegacySqlFunction {
-  using Context = ClockConverter;
-  static base::Status Run(ClockConverter* tracker,
-                          size_t argc,
-                          sqlite3_value** argv,
-                          SqlValue& out,
-                          Destructors& destructors);
-};
-
-base::Status AbsTimeStr::Run(ClockConverter* tracker,
-                             size_t argc,
-                             sqlite3_value** argv,
-                             SqlValue& out,
-                             Destructors& destructors) {
-  if (argc != 1) {
-    return base::ErrStatus("ABS_TIME_STR: 1 arg required");
-  }
-=======
 #include <cinttypes>
 #include <cstddef>
 #include <cstdint>
@@ -63,7 +33,6 @@
 #include "src/trace_processor/sqlite/bindings/sqlite_type.h"
 #include "src/trace_processor/sqlite/bindings/sqlite_value.h"
 #include "src/trace_processor/sqlite/sqlite_utils.h"
->>>>>>> aaad9625
 
 namespace perfetto::trace_processor {
 
@@ -71,33 +40,6 @@
   static constexpr char kName[] = "abs_time_str";
   static constexpr int kArgCount = 1;
 
-<<<<<<< HEAD
-  std::unique_ptr<char, base::FreeDeleter> s(
-      static_cast<char*>(malloc(iso8601->size() + 1)));
-  memcpy(s.get(), iso8601->c_str(), iso8601->size() + 1);
-
-  destructors.string_destructor = free;
-  out = SqlValue::String(s.release());
-  return base::OkStatus();
-}
-
-struct ToMonotonic : public LegacySqlFunction {
-  using Context = ClockConverter;
-  static base::Status Run(ClockConverter* tracker,
-                          size_t argc,
-                          sqlite3_value** argv,
-                          SqlValue& out,
-                          Destructors& destructors);
-};
-
-base::Status ToMonotonic::Run(ClockConverter* converter,
-                              size_t argc,
-                              sqlite3_value** argv,
-                              SqlValue& out,
-                              Destructors&) {
-  if (argc != 1) {
-    return base::ErrStatus("TO_MONOTONIC: 1 arg required");
-=======
   using UserData = ClockConverter;
   static void Step(sqlite3_context* ctx, int argc, sqlite3_value** argv);
 };
@@ -126,7 +68,6 @@
     case sqlite::Type::kBlob:
       return sqlite::utils::SetError(
           ctx, "ABS_TIME_STR: first argument should be timestamp");
->>>>>>> aaad9625
   }
 }
 
@@ -134,14 +75,9 @@
   static constexpr char kName[] = "to_monotonic";
   static constexpr int kArgCount = 1;
 
-<<<<<<< HEAD
-  int64_t ts = sqlite3_value_int64(argv[0]);
-  base::StatusOr<int64_t> monotonic = converter->ToMonotonic(ts);
-=======
   using UserData = ClockConverter;
   static void Step(sqlite3_context* ctx, int argc, sqlite3_value** argv);
 };
->>>>>>> aaad9625
 
 void ToMonotonic::Step(sqlite3_context* ctx, int argc, sqlite3_value** argv) {
   PERFETTO_DCHECK(argc == 1);
@@ -170,60 +106,12 @@
   }
 }
 
-<<<<<<< HEAD
-struct ToRealtime : public LegacySqlFunction {
-  using Context = ClockConverter;
-  static base::Status Run(ClockConverter* tracker,
-                          size_t argc,
-                          sqlite3_value** argv,
-                          SqlValue& out,
-                          Destructors& destructors);
-};
-
-base::Status ToRealtime::Run(ClockConverter* converter,
-                             size_t argc,
-                             sqlite3_value** argv,
-                             SqlValue& out,
-                             Destructors&) {
-  if (argc != 1) {
-    return base::ErrStatus("TO_REALTIME: 1 arg required");
-  }
-
-  // If the timestamp is null, just return null as the result.
-  if (sqlite3_value_type(argv[0]) == SQLITE_NULL) {
-    return base::OkStatus();
-  }
-  if (sqlite3_value_type(argv[0]) != SQLITE_INTEGER) {
-    return base::ErrStatus("TO_REALTIME: first argument should be timestamp");
-  }
-
-  int64_t ts = sqlite3_value_int64(argv[0]);
-  base::StatusOr<int64_t> realtime = converter->ToRealtime(ts);
-
-  if (!realtime.ok()) {
-    // We are returning an OkStatus, because one bad timestamp shouldn't stop
-    // the query.
-    return base::OkStatus();
-  }
-
-  out = SqlValue::Long(*realtime);
-  return base::OkStatus();
-}
-
-struct ToTimecode : public LegacySqlFunction {
-  static base::Status Run(void*,
-                          size_t argc,
-                          sqlite3_value** argv,
-                          SqlValue& out,
-                          Destructors& destructors);
-=======
 struct ToRealtime : public sqlite::Function<ToRealtime> {
   static constexpr char kName[] = "to_realtime";
   static constexpr int kArgCount = 1;
 
   using UserData = ClockConverter;
   static void Step(sqlite3_context* ctx, int argc, sqlite3_value** argv);
->>>>>>> aaad9625
 };
 
 void ToRealtime::Step(sqlite3_context* ctx, int argc, sqlite3_value** argv) {
@@ -275,13 +163,8 @@
       int64_t ms = us / 1000;
       us = us % 1000;
 
-<<<<<<< HEAD
-  int64_t hh = mm / 60;
-  mm = mm % 60;
-=======
       int64_t ss = ms / 1000;
       ms = ms % 1000;
->>>>>>> aaad9625
 
       int64_t mm = ss / 60;
       ss = ss % 60;
