/*
 * Copyright (C) 2021 The Android Open Source Project
 *
 * Licensed under the Apache License, Version 2.0 (the "License");
 * you may not use this file except in compliance with the License.
 * You may obtain a copy of the License at
 *
 *      http://www.apache.org/licenses/LICENSE-2.0
 *
 * Unless required by applicable law or agreed to in writing, software
 * distributed under the License is distributed on an "AS IS" BASIS,
 * WITHOUT WARRANTIES OR CONDITIONS OF ANY KIND, either express or implied.
 * See the License for the specific language governing permissions and
 * limitations under the License.
 */

#ifndef SRC_TRACE_PROCESSOR_PERFETTO_SQL_INTRINSICS_FUNCTIONS_CREATE_FUNCTION_H_
#define SRC_TRACE_PROCESSOR_PERFETTO_SQL_INTRINSICS_FUNCTIONS_CREATE_FUNCTION_H_

<<<<<<< HEAD
#include <sqlite3.h>
#include <cstddef>

#include "perfetto/base/status.h"
#include "perfetto/trace_processor/basic_types.h"
#include "src/trace_processor/perfetto_sql/intrinsics/functions/sql_function.h"
=======
#include <cstddef>

#include "src/trace_processor/sqlite/bindings/sqlite_function.h"
#include "src/trace_processor/sqlite/bindings/sqlite_result.h"
#include "src/trace_processor/sqlite/bindings/sqlite_type.h"
#include "src/trace_processor/sqlite/bindings/sqlite_value.h"
>>>>>>> aaad9625

namespace perfetto::trace_processor {

class PerfettoSqlEngine;

// Implementation of CREATE_FUNCTION SQL function.
// See https://perfetto.dev/docs/analysis/metrics#metric-helper-functions for
// usage of this function.
<<<<<<< HEAD
struct CreateFunction : public LegacySqlFunction {
  using Context = PerfettoSqlEngine;
=======
struct CreateFunction : public sqlite::Function<CreateFunction> {
  static constexpr char kName[] = "create_function";
  static constexpr int kArgCount = 3;
>>>>>>> aaad9625

  using UserData = PerfettoSqlEngine;
  static void Step(sqlite3_context* ctx, int argc, sqlite3_value** argv);
};

// Implementation of MEMOIZE SQL function.
// SELECT EXPERIMENTAL_MEMOIZE('my_func') enables memoization for the results of
// the calls to `my_func`. `my_func` must be a Perfetto SQL function created
// through CREATE_FUNCTION that takes a single integer argument and returns a
// int.
<<<<<<< HEAD
struct ExperimentalMemoize : public LegacySqlFunction {
  using Context = PerfettoSqlEngine;

  static constexpr bool kVoidReturn = true;
=======
struct ExperimentalMemoize : public sqlite::Function<ExperimentalMemoize> {
  static constexpr char kName[] = "experimental_memoize";
  static constexpr int kArgCount = 1;
>>>>>>> aaad9625

  using UserData = PerfettoSqlEngine;
  static void Step(sqlite3_context* ctx, int argc, sqlite3_value** argv);
};

}  // namespace perfetto::trace_processor

#endif  // SRC_TRACE_PROCESSOR_PERFETTO_SQL_INTRINSICS_FUNCTIONS_CREATE_FUNCTION_H_<|MERGE_RESOLUTION|>--- conflicted
+++ resolved
@@ -17,21 +17,12 @@
 #ifndef SRC_TRACE_PROCESSOR_PERFETTO_SQL_INTRINSICS_FUNCTIONS_CREATE_FUNCTION_H_
 #define SRC_TRACE_PROCESSOR_PERFETTO_SQL_INTRINSICS_FUNCTIONS_CREATE_FUNCTION_H_
 
-<<<<<<< HEAD
-#include <sqlite3.h>
-#include <cstddef>
-
-#include "perfetto/base/status.h"
-#include "perfetto/trace_processor/basic_types.h"
-#include "src/trace_processor/perfetto_sql/intrinsics/functions/sql_function.h"
-=======
 #include <cstddef>
 
 #include "src/trace_processor/sqlite/bindings/sqlite_function.h"
 #include "src/trace_processor/sqlite/bindings/sqlite_result.h"
 #include "src/trace_processor/sqlite/bindings/sqlite_type.h"
 #include "src/trace_processor/sqlite/bindings/sqlite_value.h"
->>>>>>> aaad9625
 
 namespace perfetto::trace_processor {
 
@@ -40,14 +31,9 @@
 // Implementation of CREATE_FUNCTION SQL function.
 // See https://perfetto.dev/docs/analysis/metrics#metric-helper-functions for
 // usage of this function.
-<<<<<<< HEAD
-struct CreateFunction : public LegacySqlFunction {
-  using Context = PerfettoSqlEngine;
-=======
 struct CreateFunction : public sqlite::Function<CreateFunction> {
   static constexpr char kName[] = "create_function";
   static constexpr int kArgCount = 3;
->>>>>>> aaad9625
 
   using UserData = PerfettoSqlEngine;
   static void Step(sqlite3_context* ctx, int argc, sqlite3_value** argv);
@@ -58,16 +44,9 @@
 // the calls to `my_func`. `my_func` must be a Perfetto SQL function created
 // through CREATE_FUNCTION that takes a single integer argument and returns a
 // int.
-<<<<<<< HEAD
-struct ExperimentalMemoize : public LegacySqlFunction {
-  using Context = PerfettoSqlEngine;
-
-  static constexpr bool kVoidReturn = true;
-=======
 struct ExperimentalMemoize : public sqlite::Function<ExperimentalMemoize> {
   static constexpr char kName[] = "experimental_memoize";
   static constexpr int kArgCount = 1;
->>>>>>> aaad9625
 
   using UserData = PerfettoSqlEngine;
   static void Step(sqlite3_context* ctx, int argc, sqlite3_value** argv);
