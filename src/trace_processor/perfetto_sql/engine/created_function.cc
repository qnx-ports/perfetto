--- conflicted
+++ resolved
@@ -17,12 +17,9 @@
 #include "src/trace_processor/perfetto_sql/engine/created_function.h"
 
 #include <cstddef>
-<<<<<<< HEAD
-=======
 #include <cstdint>
 #include <memory>
 #include <optional>
->>>>>>> aaad9625
 #include <queue>
 #include <stack>
 #include <string>
@@ -32,11 +29,6 @@
 
 #include "perfetto/base/logging.h"
 #include "perfetto/base/status.h"
-<<<<<<< HEAD
-#include "perfetto/ext/base/status_macros.h"
-#include "src/trace_processor/perfetto_sql/engine/perfetto_sql_engine.h"
-#include "src/trace_processor/perfetto_sql/parser/function_util.h"
-=======
 #include "perfetto/ext/base/flat_hash_map.h"
 #include "perfetto/ext/base/status_macros.h"
 #include "perfetto/ext/base/status_or.h"
@@ -47,16 +39,12 @@
 #include "src/trace_processor/perfetto_sql/parser/function_util.h"
 #include "src/trace_processor/sqlite/bindings/sqlite_function.h"
 #include "src/trace_processor/sqlite/bindings/sqlite_result.h"
->>>>>>> aaad9625
 #include "src/trace_processor/sqlite/scoped_db.h"
 #include "src/trace_processor/sqlite/sql_source.h"
 #include "src/trace_processor/sqlite/sqlite_engine.h"
 #include "src/trace_processor/sqlite/sqlite_utils.h"
 #include "src/trace_processor/tp_metatrace.h"
-<<<<<<< HEAD
-=======
 #include "src/trace_processor/util/sql_argument.h"
->>>>>>> aaad9625
 
 namespace perfetto::trace_processor {
 
@@ -184,20 +172,6 @@
   }
 
   SqlValue AsSqlValue() {
-<<<<<<< HEAD
-    if (std::holds_alternative<std::nullptr_t>(data)) {
-      return SqlValue();
-    } else if (std::holds_alternative<int64_t>(data)) {
-      return SqlValue::Long(std::get<int64_t>(data));
-    } else if (std::holds_alternative<double>(data)) {
-      return SqlValue::Double(std::get<double>(data));
-    } else if (std::holds_alternative<OwnedString>(data)) {
-      const auto& str_ptr = std::get<OwnedString>(data);
-      return SqlValue::String(str_ptr->c_str());
-    } else if (std::holds_alternative<OwnedBytes>(data)) {
-      const auto& bytes_ptr = std::get<OwnedBytes>(data);
-      return SqlValue::Bytes(bytes_ptr->data(), bytes_ptr->size());
-=======
     switch (data.index()) {
       case base::variant_index<Data, std::nullptr_t>():
         return {};
@@ -213,7 +187,6 @@
         const auto& bytes_ptr = base::unchecked_get<OwnedBytes>(data);
         return SqlValue::Bytes(bytes_ptr->data(), bytes_ptr->size());
       }
->>>>>>> aaad9625
     }
     // GCC doesn't realize that the switch is exhaustive.
     PERFETTO_CHECK(false);
@@ -649,32 +622,6 @@
   return std::make_unique<State>(engine);
 }
 
-<<<<<<< HEAD
-bool CreatedFunction::IsValid(Context* ctx) {
-  return static_cast<State*>(ctx)->is_valid();
-}
-
-void CreatedFunction::Reset(Context* ctx, PerfettoSqlEngine* engine) {
-  ctx->~Context();
-  new (ctx) State(engine);
-}
-
-base::Status CreatedFunction::Run(CreatedFunction::Context* ctx,
-                                  size_t argc,
-                                  sqlite3_value** argv,
-                                  SqlValue& out,
-                                  Destructors&) {
-  State* state = static_cast<State*>(ctx);
-
-  // Enter the function and ensure that we have a statement allocated.
-  RETURN_IF_ERROR(state->PushStackEntry());
-
-  if (argc != state->prototype().arguments.size()) {
-    return base::ErrStatus(
-        "%s: invalid number of args; expected %zu, received %zu",
-        state->prototype().function_name.c_str(),
-        state->prototype().arguments.size(), argc);
-=======
 bool CreatedFunction::IsValid(UserData* ctx) {
   return static_cast<State*>(ctx)->is_valid();
 }
@@ -708,7 +655,6 @@
                  "%s: invalid number of args; expected %zu, received %d",
                  state->prototype().function_name.c_str(), expected_argc, argc)
                  .c_message());
->>>>>>> aaad9625
   }
 
   // Type check all the arguments.
@@ -799,11 +745,7 @@
   }
 }
 
-<<<<<<< HEAD
-base::Status CreatedFunction::Prepare(CreatedFunction::Context* ctx,
-=======
 base::Status CreatedFunction::Prepare(CreatedFunction::UserData* ctx,
->>>>>>> aaad9625
                                       FunctionPrototype prototype,
                                       sql_argument::Type return_type,
                                       SqlSource source) {
