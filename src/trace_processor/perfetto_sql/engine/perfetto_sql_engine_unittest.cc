--- conflicted
+++ resolved
@@ -324,8 +324,6 @@
   ASSERT_FALSE(engine_.FindPackage("bar")->modules["bar.bar"].included);
 }
 
-<<<<<<< HEAD
-=======
 TEST_F(PerfettoSqlEngineTest, DelegatingFunction_Error_TargetNotFound) {
   // Test error when target function doesn't exist in registry
   auto res = engine_.Execute(
@@ -359,6 +357,5 @@
   ASSERT_TRUE(res3.ok()) << res3.status().c_message();
 }
 
->>>>>>> aaad9625
 }  // namespace
 }  // namespace perfetto::trace_processor