/*
 * Copyright (C) 2023 The Android Open Source Project
 *
 * Licensed under the Apache License, Version 2.0 (the "License");
 * you may not use this file except in compliance with the License.
 * You may obtain a copy of the License at
 *
 *      http://www.apache.org/licenses/LICENSE-2.0
 *
 * Unless required by applicable law or agreed to in writing, software
 * distributed under the License is distributed on an "AS IS" BASIS,
 * WITHOUT WARRANTIES OR CONDITIONS OF ANY KIND, either express or implied.
 * See the License for the specific language governing permissions and
 * limitations under the License.
 */

#ifndef SRC_TRACE_PROCESSOR_PERFETTO_SQL_ENGINE_PERFETTO_SQL_ENGINE_H_
#define SRC_TRACE_PROCESSOR_PERFETTO_SQL_ENGINE_PERFETTO_SQL_ENGINE_H_

#include <cstddef>
#include <cstdint>
#include <memory>
<<<<<<< HEAD
=======
#include <optional>
>>>>>>> aaad9625
#include <string>
#include <utility>
#include <variant>
#include <vector>

#include "perfetto/base/logging.h"
#include "perfetto/base/status.h"
#include "perfetto/ext/base/flat_hash_map.h"
#include "perfetto/ext/base/status_or.h"
#include "perfetto/trace_processor/basic_types.h"
#include "src/trace_processor/containers/string_pool.h"
#include "src/trace_processor/dataframe/dataframe.h"
#include "src/trace_processor/perfetto_sql/engine/dataframe_module.h"
#include "src/trace_processor/perfetto_sql/engine/dataframe_shared_storage.h"
#include "src/trace_processor/perfetto_sql/engine/runtime_table_function.h"
#include "src/trace_processor/perfetto_sql/engine/static_table_function_module.h"
<<<<<<< HEAD
#include "src/trace_processor/perfetto_sql/intrinsics/functions/sql_function.h"
=======
>>>>>>> aaad9625
#include "src/trace_processor/perfetto_sql/intrinsics/table_functions/static_table_function.h"
#include "src/trace_processor/perfetto_sql/parser/function_util.h"
#include "src/trace_processor/perfetto_sql/parser/perfetto_sql_parser.h"
#include "src/trace_processor/perfetto_sql/preprocessor/perfetto_sql_preprocessor.h"
#include "src/trace_processor/sqlite/bindings/sqlite_module.h"
#include "src/trace_processor/sqlite/bindings/sqlite_result.h"
#include "src/trace_processor/sqlite/bindings/sqlite_window_function.h"
#include "src/trace_processor/sqlite/module_state_manager.h"
#include "src/trace_processor/sqlite/sql_source.h"
#include "src/trace_processor/sqlite/sqlite_engine.h"
<<<<<<< HEAD
#include "src/trace_processor/sqlite/sqlite_utils.h"
=======
>>>>>>> aaad9625
#include "src/trace_processor/util/sql_argument.h"
#include "src/trace_processor/util/sql_modules.h"

namespace perfetto::trace_processor {

// Intermediary class which translates high-level concepts and algorithms used
// in trace processor into lower-level concepts and functions can be understood
// by and executed against SQLite.
class PerfettoSqlEngine {
 public:
  struct ExecutionStats {
    uint32_t column_count = 0;
    uint32_t statement_count = 0;
    uint32_t statement_count_with_output = 0;
  };
  struct ExecutionResult {
    SqliteEngine::PreparedStatement stmt;
    ExecutionStats stats;
  };
  struct UnfinalizedStaticTable {
    dataframe::Dataframe* dataframe;
    std::string name;
  };
  struct FinalizedStaticTable {
    DataframeSharedStorage::DataframeHandle handle;
    std::string name;
  };
  PerfettoSqlEngine(StringPool* pool,
                    DataframeSharedStorage* storage,
                    bool enable_extra_checks);

  // Initializes the static tables and functions in the engine.
  base::Status InitializeStaticTablesAndFunctions(
      const std::vector<UnfinalizedStaticTable>& unfinalized_tables,
      std::vector<FinalizedStaticTable> finalized_tables,
      std::vector<std::unique_ptr<StaticTableFunction>> functions);

  // Finalizes all the static tables owned by this engine and makes them
  // sharable in the `DataframeSharedStorage` passed in the constructor.
  void FinalizeAndShareAllStaticTables();

  // Executes all the statements in |sql| and returns a |ExecutionResult|
  // object. The metadata will reference all the statements executed and the
  // |ScopedStmt| be empty.
  //
  // Returns an error if the execution of any statement failed or if there was
  // no valid SQL to run.
  base::StatusOr<ExecutionStats> Execute(SqlSource sql);

  // Executes all the statements in |sql| fully until the final statement and
  // returns a |ExecutionResult| object containing a |ScopedStmt| for the final
  // statement (which has been stepped once) and metadata about all statements
  // executed.
  //
  // Returns an error if the execution of any statement failed or if there was
  // no valid SQL to run.
  base::StatusOr<ExecutionResult> ExecuteUntilLastStatement(SqlSource sql);

  // Prepares a single SQLite statement in |sql| and returns a
  // |PreparedStatement| object.
  //
  // Returns an error if the preparation of the statement failed or if there was
  // no valid SQL to run.
  base::StatusOr<SqliteEngine::PreparedStatement> PrepareSqliteStatement(
      SqlSource sql);

  // Registers a virtual table module with the given name.
<<<<<<< HEAD
  //
  // |name|: name of the module in SQL.
  // |ctx|:  context object for the module. This object *must* outlive the
  //         module so should likely be either static or scoped to the lifetime
  //         of TraceProcessor.
  template <typename Module>
  void RegisterVirtualTableModule(const char* name,
                                  typename Module::Context* ctx) {
    static_assert(std::is_base_of_v<sqlite::Module<Module>, Module>,
                  "Must subclass sqlite::Module");
    // If the context class of the module inherits from
    // ModuleStateManagerBase, we need to add it to the list of virtual module
    // state managers so it receives the OnCommit/OnRollback callbacks.
    if constexpr (std::is_base_of_v<sqlite::ModuleStateManagerBase,
                                    typename Module::Context>) {
      virtual_module_state_managers_.push_back(ctx);
    }
    engine_->RegisterVirtualTableModule(name, &Module::kModule, ctx, nullptr);
  }

  // Registers a virtual table module with the given name.
  //
  // |name|: name of the module in SQL.
  // |ctx|:  context object for the module. The lifetime of the context object
  //         is managed by SQLite.
  template <typename Module>
  void RegisterVirtualTableModule(
      const char* name,
      std::unique_ptr<typename Module::Context> ctx) {
    static_assert(std::is_base_of_v<sqlite::Module<Module>, Module>,
                  "Must subclass sqlite::Module");
    // If the context class of the module inherits from
    // ModuleStateManagerBase, we need to add it to the list of virtual module
    // state managers so it receives the OnCommit/OnRollback callbacks.
    if constexpr (std::is_base_of_v<sqlite::ModuleStateManagerBase,
                                    typename Module::Context>) {
      virtual_module_state_managers_.push_back(ctx.get());
    }
    engine_->RegisterVirtualTableModule(
        name, &Module::kModule, ctx.release(),
        [](void* ptr) { delete static_cast<typename Module::Context*>(ptr); });
  }

  // Registers a trace processor C++ function to be runnable from SQL.
  //
  // The format of the function is given by the |SqlFunction|.
  //
  // |name|:          name of the function in SQL.
  // |argc|:          number of arguments for this function. This can be -1 if
  //                  the number of arguments is variable.
  // |ctx|:           context object for the function (see
  //                  LegacySqlFunction::Run);
  //                  this object *must* outlive the function so should likely
  //                  be either static or scoped to the lifetime of
  //                  TraceProcessor.
  // |deterministic|: whether this function has deterministic output given the
  //                  same set of arguments.
  template <typename Function = LegacySqlFunction>
  base::Status RegisterStaticFunction(const char* name,
                                      int argc,
                                      typename Function::Context* ctx,
                                      bool deterministic = true);
=======
  //
  // |name|: name of the module in SQL.
  // |ctx|:  context object for the module. This object *must* outlive the
  //         module so should likely be either static or scoped to the lifetime
  //         of TraceProcessor.
  template <typename Module>
  void RegisterVirtualTableModule(const char* name,
                                  typename Module::Context* ctx) {
    static_assert(std::is_base_of_v<sqlite::Module<Module>, Module>,
                  "Must subclass sqlite::Module");
    // If the context class of the module inherits from
    // ModuleStateManagerBase, we need to add it to the list of virtual module
    // state managers so it receives the OnCommit/OnRollback callbacks.
    if constexpr (std::is_base_of_v<sqlite::ModuleStateManagerBase,
                                    typename Module::Context>) {
      virtual_module_state_managers_.push_back(ctx);
    }
    engine_->RegisterVirtualTableModule(name, &Module::kModule, ctx, nullptr);
  }

  // Registers a virtual table module with the given name.
  //
  // |name|: name of the module in SQL.
  // |ctx|:  context object for the module. The lifetime of the context object
  //         is managed by SQLite.
  template <typename Module>
  void RegisterVirtualTableModule(
      const char* name,
      std::unique_ptr<typename Module::Context> ctx) {
    static_assert(std::is_base_of_v<sqlite::Module<Module>, Module>,
                  "Must subclass sqlite::Module");
    // If the context class of the module inherits from
    // ModuleStateManagerBase, we need to add it to the list of virtual module
    // state managers so it receives the OnCommit/OnRollback callbacks.
    if constexpr (std::is_base_of_v<sqlite::ModuleStateManagerBase,
                                    typename Module::Context>) {
      virtual_module_state_managers_.push_back(ctx.get());
    }
    engine_->RegisterVirtualTableModule(
        name, &Module::kModule, ctx.release(),
        [](void* ptr) { delete static_cast<typename Module::Context*>(ptr); });
  }
>>>>>>> aaad9625

  // Registers a trace processor C++ function to be runnable from SQL.
  //
  // Uses the direct SQLite function interface. This is the preferred method
  // for registering new functions.
  //
  // The format of the function is given by the |sqlite::Function|.
  //
  // |ctx|:           context object for the function; this object *must*
  //                  outlive the function so should likely be either static or
  //                  scoped to the lifetime of TraceProcessor.
  // |deterministic|: whether this function has deterministic output given the
  //                  same set of arguments.
  // Arguments for RegisterFunction with custom function names.
  struct RegisterFunctionArgs {
    RegisterFunctionArgs(const char* _name = nullptr,
                         bool _deterministic = true,
                         std::optional<int> _argc = std::nullopt)
        : name(_name), deterministic(_deterministic), argc(_argc) {}
    const char* name = nullptr;  // If nullptr, uses Function::kName
    bool deterministic = true;
    std::optional<int> argc =
        std::nullopt;  // If nullopt, uses Function::kArgCount
  };

  template <typename Function>
<<<<<<< HEAD
  base::Status RegisterStaticFunction(
      const char* name,
      int argc,
      std::unique_ptr<typename Function::Context> ctx,
      bool deterministic = true);

  // Registers a trace processor C++ function to be runnable from SQL.
  //
  // The format of the function is given by the |sqlite::Function|.
  //
  // |ctx|:           context object for the function; this object *must*
  //                  outlive the function so should likely be either static or
  //                  scoped to the lifetime of TraceProcessor.
  // |deterministic|: whether this function has deterministic output given the
  //                  same set of arguments.
  template <typename Function>
  base::Status RegisterSqliteFunction(typename Function::UserData* ctx,
                                      bool deterministic = true);
  template <typename Function>
  base::Status RegisterSqliteFunction(
      std::unique_ptr<typename Function::UserData> ctx,
      bool deterministic = true);

  // Registers a trace processor C++ aggregate function to be runnable from SQL.
  //
=======
  base::Status RegisterFunction(typename Function::UserData* ctx,
                                const RegisterFunctionArgs& args = {});
  template <typename Function>
  base::Status RegisterFunction(
      std::unique_ptr<typename Function::UserData> ctx,
      const RegisterFunctionArgs& args = {});

  // Registers a trace processor C++ aggregate function to be runnable from SQL.
  //
  // Uses the direct SQLite aggregate function interface. This is the preferred
  // method for registering new aggregate functions.
  //
>>>>>>> aaad9625
  // The format of the function is given by the |SqliteAggregateFunction|.
  //
  // |ctx|:           context object for the function; this object *must*
  //                  outlive the function so should likely be either static or
  //                  scoped to the lifetime of TraceProcessor.
  // |deterministic|: whether this function has deterministic output given the
  //                  same set of arguments.
  template <typename Function>
<<<<<<< HEAD
  base::Status RegisterSqliteAggregateFunction(typename Function::UserData* ctx,
                                               bool deterministic = true);

  // Registers a trace processor C++ window function to be runnable from SQL.
  //
=======
  base::Status RegisterAggregateFunction(typename Function::UserData* ctx,
                                         bool deterministic = true);

  // Registers a trace processor C++ window function to be runnable from SQL.
  //
  // Uses the direct SQLite window function interface. This is the preferred
  // method for registering new window functions.
  //
>>>>>>> aaad9625
  // The format of the function is given by the |SqliteWindowFunction|.
  //
  // |name|:          name of the function in SQL.
  // |argc|:          number of arguments for this function. This can be -1 if
  //                  the number of arguments is variable.
  // |ctx|:           context object for the function; this object *must*
  //                  outlive the function so should likely be either static or
  //                  scoped to the lifetime of TraceProcessor.
  // |deterministic|: whether this function has deterministic output given the
  //                  same set of arguments.
  template <typename Function = sqlite::WindowFunction>
<<<<<<< HEAD
  base::Status RegisterSqliteWindowFunction(const char* name,
                                            int argc,
                                            typename Function::Context* ctx,
                                            bool deterministic = true);

  // Registers a function with the prototype |prototype| which returns a value
  // of |return_type| and is implemented by executing the SQL statement |sql|.
  base::Status RegisterRuntimeFunction(bool replace,
                                       const FunctionPrototype& prototype,
                                       sql_argument::Type return_type,
                                       SqlSource sql);
=======
  base::Status RegisterWindowFunction(const char* name,
                                      int argc,
                                      typename Function::Context* ctx,
                                      bool deterministic = true);
>>>>>>> aaad9625

  // Enables memoization for the given SQL function.
  base::Status EnableSqlFunctionMemoization(const std::string& name);

  SqliteEngine* sqlite_engine() { return engine_.get(); }
<<<<<<< HEAD

  // Makes new SQL package available to include.
  void RegisterPackage(const std::string& name,
                       sql_modules::RegisteredPackage package) {
    packages_.Erase(name);
    packages_.Insert(name, std::move(package));
  }

  // Fetches registered SQL package.
  sql_modules::RegisteredPackage* FindPackage(const std::string& name) {
    return packages_.Find(name);
  }

  // Returns the number of objects (tables, views, functions etc) registered
  // with SQLite.
  uint64_t SqliteRegisteredObjectCount() {
    // This query will return all the tables, views, indexes and table functions
    // SQLite knows about.
    constexpr char kAllTablesQuery[] =
        "SELECT COUNT() FROM (SELECT * FROM sqlite_master "
        "UNION ALL SELECT * FROM sqlite_temp_master)";
    auto stmt = ExecuteUntilLastStatement(
        SqlSource::FromTraceProcessorImplementation(kAllTablesQuery));
    if (!stmt.ok()) {
      PERFETTO_FATAL("%s", stmt.status().c_message());
    }
    uint32_t query_count =
        static_cast<uint32_t>(sqlite3_column_int(stmt->stmt.sqlite_stmt(), 0));
    PERFETTO_CHECK(!stmt->stmt.Step());
    PERFETTO_CHECK(stmt->stmt.status().ok());

    // The missing objects from the above query are static functions, runtime
    // functions and macros. Add those in now.
    return query_count + static_function_count_ +
           static_window_function_count_ + static_aggregate_function_count_ +
           runtime_function_count_ + macros_.size();
  }

  // Find dataframe registered with engine with provided name.
  const dataframe::Dataframe* GetDataframeOrNull(const std::string& name) const;
=======

  // Makes new SQL package available to include.
  void RegisterPackage(const std::string& name,
                       sql_modules::RegisteredPackage package) {
    packages_.Erase(name);
    packages_.Insert(name, std::move(package));
  }

  // Fetches registered SQL package.
  sql_modules::RegisteredPackage* FindPackage(const std::string& name) {
    return packages_.Find(name);
  }

  // Returns the number of objects (tables, views, functions etc) registered
  // with SQLite.
  uint64_t SqliteRegisteredObjectCount() {
    // This query will return all the tables, views, indexes and table functions
    // SQLite knows about.
    constexpr char kAllTablesQuery[] =
        "SELECT COUNT() FROM (SELECT * FROM sqlite_master "
        "UNION ALL SELECT * FROM sqlite_temp_master)";
    auto stmt = ExecuteUntilLastStatement(
        SqlSource::FromTraceProcessorImplementation(kAllTablesQuery));
    if (!stmt.ok()) {
      PERFETTO_FATAL("%s", stmt.status().c_message());
    }
    uint32_t query_count =
        static_cast<uint32_t>(sqlite3_column_int(stmt->stmt.sqlite_stmt(), 0));
    PERFETTO_CHECK(!stmt->stmt.Step());
    PERFETTO_CHECK(stmt->stmt.status().ok());

    // The missing objects from the above query are functions and macros.
    // Add those in now.
    return query_count + function_count_ + window_function_count_ +
           aggregate_function_count_ + macros_.size();
  }

  // Find dataframe registered with engine with provided name.
  const dataframe::Dataframe* GetDataframeOrNull(const std::string& name) const;

  // Registers a function with the prototype |prototype| which returns a value
  // of |return_type| and is implemented by executing the SQL statement |sql|.
  //
  // LEGACY: This function uses SQL-based function definitions. For new code,
  // prefer RegisterFunction() which uses C++ implementations.
  base::Status RegisterLegacyRuntimeFunction(bool replace,
                                             const FunctionPrototype& prototype,
                                             sql_argument::Type return_type,
                                             SqlSource sql);
>>>>>>> aaad9625

 private:
  using UnfinalizedOrFinalizedStaticTable =
      std::variant<DataframeSharedStorage::DataframeHandle,
                   dataframe::Dataframe*>;
  void RegisterStaticTable(UnfinalizedOrFinalizedStaticTable,
                           const std::string&);
  void RegisterStaticTableFunction(std::unique_ptr<StaticTableFunction> fn);
<<<<<<< HEAD

  base::Status ExecuteCreateFunction(const PerfettoSqlParser::CreateFunction&);

  base::Status ExecuteInclude(const PerfettoSqlParser::Include&,
                              const PerfettoSqlParser& parser);

  // Creates a runtime table and registers it with SQLite.
  base::Status ExecuteCreateTable(
      const PerfettoSqlParser::CreateTable& create_table);

  base::Status ExecuteCreateView(const PerfettoSqlParser::CreateView&);

  base::Status ExecuteCreateMacro(const PerfettoSqlParser::CreateMacro&);

  base::Status ExecuteCreateIndex(const PerfettoSqlParser::CreateIndex&);

  base::Status DropIndexBeforeCreate(const PerfettoSqlParser::CreateIndex&);

  base::Status ExecuteDropIndex(const PerfettoSqlParser::DropIndex&);

  base::Status ExecuteCreateTableUsingRuntimeTable(
      const PerfettoSqlParser::CreateTable& create_table,
      SqliteEngine::PreparedStatement stmt,
      const std::vector<std::string>& column_names,
      const std::vector<sql_argument::ArgumentDefinition>& effective_schema);

  enum class CreateTableType {
    kCreateTable,
    // For now, bytes columns are not supported in CREATE PERFETTO TABLE,
    // but supported in CREATE PERFETTO VIEW, so we skip them when validating
    // views.
    kValidateOnly
  };
  template <typename Function>
  base::Status RegisterFunctionWithSqlite(
      const char* name,
      int argc,
      std::unique_ptr<typename Function::Context> ctx,
      bool deterministic = true);

  // Given a package and a key, include the correct file(s) from the package.
  // The key can contain a wildcard to include all files in the module with the
  // matching prefix.
  base::Status IncludePackageImpl(sql_modules::RegisteredPackage&,
                                  const std::string& key,
                                  const PerfettoSqlParser&);

  // Include a given module.
  base::Status IncludeModuleImpl(sql_modules::RegisteredPackage::ModuleFile&,
                                 const std::string& key,
                                 const PerfettoSqlParser&);

  // Called when a transaction is committed by SQLite; that is, the result of
  // running some SQL is considered "perm".
  //
  // See https://www.sqlite.org/lang_transaction.html for an explanation of
  // transactions in SQLite.
  int OnCommit();

  // Called when a transaction is rolled back by SQLite; that is, the result of
  // of running some SQL should be discarded and the state of the database
  // should be restored to the state it was in before the transaction was
  // started.
  //
  // See https://www.sqlite.org/lang_transaction.html for an explanation of
  // transactions in SQLite.
  void OnRollback();

  StringPool* pool_ = nullptr;

  // Storage for shared Dataframe objects.
  //
  // Note that this class can be shared between multiple PerfettoSqlEngine
  // instances which are operating on different threads.
  DataframeSharedStorage* dataframe_shared_storage_;

  // If true, engine will perform additional consistency checks when e.g.
  // creating tables and views.
  const bool enable_extra_checks_;

  // A stack which keeps track of the modules which are being included. Used to
  // know when dataframes should be shared.
  std::vector<std::string> module_include_stack_;

  uint64_t static_function_count_ = 0;
  uint64_t static_aggregate_function_count_ = 0;
  uint64_t static_window_function_count_ = 0;
  uint64_t runtime_function_count_ = 0;

  // Contains the pointers for all registered virtual table modules where the
  // context class of the module inherits from ModuleStateManagerBase.
  std::vector<sqlite::ModuleStateManagerBase*> virtual_module_state_managers_;

  RuntimeTableFunctionModule::Context* runtime_table_fn_context_ = nullptr;
  StaticTableFunctionModule::Context* static_table_fn_context_ = nullptr;
  DataframeModule::Context* dataframe_context_ = nullptr;
  base::FlatHashMap<std::string, sql_modules::RegisteredPackage> packages_;
  base::FlatHashMap<std::string, PerfettoSqlPreprocessor::Macro> macros_;
  std::unique_ptr<SqliteEngine> engine_;
};
=======

  base::Status ExecuteCreateFunction(const PerfettoSqlParser::CreateFunction&);
>>>>>>> aaad9625

  base::Status RegisterDelegatingFunction(
      const PerfettoSqlParser::CreateFunction&);

<<<<<<< HEAD
namespace perfetto_sql_internal {
=======
  base::Status RegisterFunctionAndAddToRegistry(
      const char* name,
      int argc,
      SqliteEngine::Fn* func,
      void* ctx,
      SqliteEngine::FnCtxDestructor* ctx_destructor,
      bool deterministic);
>>>>>>> aaad9625

  base::Status ExecuteInclude(const PerfettoSqlParser::Include&,
                              const PerfettoSqlParser& parser);

<<<<<<< HEAD
template <typename Function>
void WrapSqlFunction(sqlite3_context* ctx, int argc, sqlite3_value** argv) {
  using Context = typename Function::Context;
  auto* ud = static_cast<Context*>(sqlite3_user_data(ctx));

  ScopedCleanup<Function> scoped_cleanup{ud};
  SqlValue value{};
  LegacySqlFunction::Destructors destructors{};
  base::Status status =
      Function::Run(ud, static_cast<size_t>(argc), argv, value, destructors);
  if (!status.ok()) {
    sqlite::result::Error(ctx, status.c_message());
    return;
  }

  if (Function::kVoidReturn) {
    if (!value.is_null()) {
      sqlite::result::Error(ctx, "void SQL function returned value");
      return;
    }

    // If the function doesn't want to return anything, set the "VOID"
    // pointer type to a non-null value. Note that because of the weird
    // way |sqlite3_value_pointer| works, we need to set some value even
    // if we don't actually read it - just set it to a pointer to an empty
    // string for this reason.
    static char kVoidValue[] = "";
    sqlite::result::StaticPointer(ctx, kVoidValue, "VOID");
  } else {
    switch (value.type) {
      case SqlValue::Type::kLong:
        sqlite::result::Long(ctx, value.long_value);
        break;
      case SqlValue::Type::kDouble:
        sqlite::result::Double(ctx, value.double_value);
        break;
      case SqlValue::Type::kString: {
        sqlite::result::RawString(ctx, value.string_value, -1,
                                  destructors.string_destructor);
        break;
      }
      case SqlValue::Type::kBytes:
        sqlite::result::RawBytes(ctx, value.bytes_value,
                                 static_cast<int>(value.bytes_count),
                                 destructors.bytes_destructor);
        break;
      case SqlValue::Type::kNull:
        sqlite::result::Null(ctx);
        break;
    }
  }

  status = Function::VerifyPostConditions(ud);
  if (!status.ok()) {
    sqlite::result::Error(ctx, status.c_message());
    return;
  }
=======
  // Creates a runtime table and registers it with SQLite.
  base::Status ExecuteCreateTable(
      const PerfettoSqlParser::CreateTable& create_table);

  base::Status ExecuteCreateView(const PerfettoSqlParser::CreateView&);

  base::Status ExecuteCreateMacro(const PerfettoSqlParser::CreateMacro&);

  base::Status ExecuteCreateIndex(const PerfettoSqlParser::CreateIndex&);

  base::Status DropIndexBeforeCreate(const PerfettoSqlParser::CreateIndex&);

  base::Status ExecuteDropIndex(const PerfettoSqlParser::DropIndex&);

  base::Status ExecuteCreateTableUsingRuntimeTable(
      const PerfettoSqlParser::CreateTable& create_table,
      SqliteEngine::PreparedStatement stmt,
      const std::vector<std::string>& column_names,
      const std::vector<sql_argument::ArgumentDefinition>& effective_schema);

  enum class CreateTableType {
    kCreateTable,
    // For now, bytes columns are not supported in CREATE PERFETTO TABLE,
    // but supported in CREATE PERFETTO VIEW, so we skip them when validating
    // views.
    kValidateOnly
  };

  // Given a package and a key, include the correct file(s) from the package.
  // The key can contain a wildcard to include all files in the module with the
  // matching prefix.
  base::Status IncludePackageImpl(sql_modules::RegisteredPackage&,
                                  const std::string& key,
                                  const PerfettoSqlParser&);

  // Include a given module.
  base::Status IncludeModuleImpl(sql_modules::RegisteredPackage::ModuleFile&,
                                 const std::string& key,
                                 const PerfettoSqlParser&);

  // Called when a transaction is committed by SQLite; that is, the result of
  // running some SQL is considered "perm".
  //
  // See https://www.sqlite.org/lang_transaction.html for an explanation of
  // transactions in SQLite.
  int OnCommit();

  // Called when a transaction is rolled back by SQLite; that is, the result of
  // of running some SQL should be discarded and the state of the database
  // should be restored to the state it was in before the transaction was
  // started.
  //
  // See https://www.sqlite.org/lang_transaction.html for an explanation of
  // transactions in SQLite.
  void OnRollback();

  StringPool* pool_ = nullptr;

  // Storage for shared Dataframe objects.
  //
  // Note that this class can be shared between multiple PerfettoSqlEngine
  // instances which are operating on different threads.
  DataframeSharedStorage* dataframe_shared_storage_;

  // If true, engine will perform additional consistency checks when e.g.
  // creating tables and views.
  const bool enable_extra_checks_;

  // A stack which keeps track of the modules which are being included. Used to
  // know when dataframes should be shared.
  std::vector<std::string> module_include_stack_;

  uint64_t function_count_ = 0;
  uint64_t aggregate_function_count_ = 0;
  uint64_t window_function_count_ = 0;

  // Contains the pointers for all registered virtual table modules where the
  // context class of the module inherits from ModuleStateManagerBase.
  std::vector<sqlite::ModuleStateManagerBase*> virtual_module_state_managers_;

  RuntimeTableFunctionModule::Context* runtime_table_fn_context_ = nullptr;
  StaticTableFunctionModule::Context* static_table_fn_context_ = nullptr;
  DataframeModule::Context* dataframe_context_ = nullptr;
  base::FlatHashMap<std::string, sql_modules::RegisteredPackage> packages_;
  base::FlatHashMap<std::string, PerfettoSqlPreprocessor::Macro> macros_;

  // Registry of intrinsic functions that can be aliased
  // Maps intrinsic_name -> (function_ptr, argc, ctx, deterministic)
  struct IntrinsicFunctionInfo {
    SqliteEngine::Fn* func;
    int argc;
    void* ctx;
    bool deterministic;
  };
  base::FlatHashMap<std::string, IntrinsicFunctionInfo>
      intrinsic_function_registry_;

  std::unique_ptr<SqliteEngine> engine_;
};

// The rest of this file is just implementation details which we need
// in the header file because it is templated code. We separate it out
// like this to keep the API people actually care about easy to read.

template <typename Function>
base::Status PerfettoSqlEngine::RegisterFunction(
    typename Function::UserData* ctx,
    const RegisterFunctionArgs& args) {
  function_count_++;
  const char* name = args.name ? args.name : Function::kName;
  int argc = args.argc.has_value() ? args.argc.value() : Function::kArgCount;
  return engine_->RegisterFunction(name, argc, Function::Step, ctx, nullptr,
                                   args.deterministic);
>>>>>>> aaad9625
}

template <typename Function>
base::Status PerfettoSqlEngine::RegisterFunction(
    std::unique_ptr<typename Function::UserData> ctx,
    const RegisterFunctionArgs& args) {
  function_count_++;
  const char* name = args.name ? args.name : Function::kName;
  int argc = args.argc.has_value() ? args.argc.value() : Function::kArgCount;
  return engine_->RegisterFunction(
      name, argc, Function::Step, ctx.release(),
      [](void* ptr) {
        std::unique_ptr<typename Function::UserData>(
            static_cast<typename Function::UserData*>(ptr));
      },
      args.deterministic);
}

template <typename Function>
<<<<<<< HEAD
base::Status PerfettoSqlEngine::RegisterStaticFunction(
    const char* name,
    int argc,
    typename Function::Context* ctx,
    bool deterministic) {
  // Metric proto builder functions can be reregistered: don't double count when
  // this happens.
  if (!engine_->GetFunctionContext(name, argc)) {
    static_function_count_++;
  }
  return engine_->RegisterFunction(
      name, argc, perfetto_sql_internal::WrapSqlFunction<Function>, ctx,
      nullptr, deterministic);
}

template <typename Function>
base::Status PerfettoSqlEngine::RegisterSqliteFunction(
    typename Function::UserData* ctx,
    bool deterministic) {
  static_function_count_++;
  return engine_->RegisterFunction(Function::kName, Function::kArgCount,
                                   Function::Step, ctx, nullptr, deterministic);
}

template <typename Function>
base::Status PerfettoSqlEngine::RegisterSqliteFunction(
    std::unique_ptr<typename Function::UserData> ctx,
    bool deterministic) {
  static_function_count_++;
  return engine_->RegisterFunction(
      Function::kName, Function::kArgCount, Function::Step, ctx.release(),
      [](void* ptr) {
        std::unique_ptr<typename Function::UserData>(
            static_cast<typename Function::UserData*>(ptr));
      },
      deterministic);
}

template <typename Function>
base::Status PerfettoSqlEngine::RegisterSqliteAggregateFunction(
    typename Function::UserData* ctx,
    bool deterministic) {
  static_aggregate_function_count_++;
  return engine_->RegisterAggregateFunction(
      Function::kName, Function::kArgCount, Function::Step, Function::Final,
      ctx, nullptr, deterministic);
}

template <typename Function>
base::Status PerfettoSqlEngine::RegisterSqliteWindowFunction(
    const char* name,
    int argc,
    typename Function::Context* ctx,
    bool deterministic) {
  static_window_function_count_++;
  return engine_->RegisterWindowFunction(
      name, argc, Function::Step, Function::Inverse, Function::Value,
      Function::Final, ctx, nullptr, deterministic);
}

template <typename Function>
base::Status PerfettoSqlEngine::RegisterStaticFunction(
    const char* name,
    int argc,
    std::unique_ptr<typename Function::Context> ctx,
    bool deterministic) {
  // Metric proto builder functions can be reregistered: don't double count when
  // this happens.
  if (!engine_->GetFunctionContext(name, argc)) {
    static_function_count_++;
  }
  return RegisterFunctionWithSqlite<Function>(name, argc, std::move(ctx),
                                              deterministic);
}

template <typename Function>
base::Status PerfettoSqlEngine::RegisterFunctionWithSqlite(
    const char* name,
    int argc,
    std::unique_ptr<typename Function::Context> ctx,
    bool deterministic) {
  auto ctx_destructor = [](void* ptr) {
    delete static_cast<typename Function::Context*>(ptr);
  };
  return engine_->RegisterFunction(
      name, argc, perfetto_sql_internal::WrapSqlFunction<Function>,
      ctx.release(), ctx_destructor, deterministic);
=======
base::Status PerfettoSqlEngine::RegisterAggregateFunction(
    typename Function::UserData* ctx,
    bool deterministic) {
  aggregate_function_count_++;
  return engine_->RegisterAggregateFunction(
      Function::kName, Function::kArgCount, Function::Step, Function::Final,
      ctx, nullptr, deterministic);
}

template <typename Function>
base::Status PerfettoSqlEngine::RegisterWindowFunction(
    const char* name,
    int argc,
    typename Function::Context* ctx,
    bool deterministic) {
  window_function_count_++;
  return engine_->RegisterWindowFunction(
      name, argc, Function::Step, Function::Inverse, Function::Value,
      Function::Final, ctx, nullptr, deterministic);
>>>>>>> aaad9625
}

}  // namespace perfetto::trace_processor

#endif  // SRC_TRACE_PROCESSOR_PERFETTO_SQL_ENGINE_PERFETTO_SQL_ENGINE_H_<|MERGE_RESOLUTION|>--- conflicted
+++ resolved
@@ -20,10 +20,7 @@
 #include <cstddef>
 #include <cstdint>
 #include <memory>
-<<<<<<< HEAD
-=======
 #include <optional>
->>>>>>> aaad9625
 #include <string>
 #include <utility>
 #include <variant>
@@ -40,10 +37,6 @@
 #include "src/trace_processor/perfetto_sql/engine/dataframe_shared_storage.h"
 #include "src/trace_processor/perfetto_sql/engine/runtime_table_function.h"
 #include "src/trace_processor/perfetto_sql/engine/static_table_function_module.h"
-<<<<<<< HEAD
-#include "src/trace_processor/perfetto_sql/intrinsics/functions/sql_function.h"
-=======
->>>>>>> aaad9625
 #include "src/trace_processor/perfetto_sql/intrinsics/table_functions/static_table_function.h"
 #include "src/trace_processor/perfetto_sql/parser/function_util.h"
 #include "src/trace_processor/perfetto_sql/parser/perfetto_sql_parser.h"
@@ -54,10 +47,6 @@
 #include "src/trace_processor/sqlite/module_state_manager.h"
 #include "src/trace_processor/sqlite/sql_source.h"
 #include "src/trace_processor/sqlite/sqlite_engine.h"
-<<<<<<< HEAD
-#include "src/trace_processor/sqlite/sqlite_utils.h"
-=======
->>>>>>> aaad9625
 #include "src/trace_processor/util/sql_argument.h"
 #include "src/trace_processor/util/sql_modules.h"
 
@@ -125,7 +114,6 @@
       SqlSource sql);
 
   // Registers a virtual table module with the given name.
-<<<<<<< HEAD
   //
   // |name|: name of the module in SQL.
   // |ctx|:  context object for the module. This object *must* outlive the
@@ -171,70 +159,6 @@
 
   // Registers a trace processor C++ function to be runnable from SQL.
   //
-  // The format of the function is given by the |SqlFunction|.
-  //
-  // |name|:          name of the function in SQL.
-  // |argc|:          number of arguments for this function. This can be -1 if
-  //                  the number of arguments is variable.
-  // |ctx|:           context object for the function (see
-  //                  LegacySqlFunction::Run);
-  //                  this object *must* outlive the function so should likely
-  //                  be either static or scoped to the lifetime of
-  //                  TraceProcessor.
-  // |deterministic|: whether this function has deterministic output given the
-  //                  same set of arguments.
-  template <typename Function = LegacySqlFunction>
-  base::Status RegisterStaticFunction(const char* name,
-                                      int argc,
-                                      typename Function::Context* ctx,
-                                      bool deterministic = true);
-=======
-  //
-  // |name|: name of the module in SQL.
-  // |ctx|:  context object for the module. This object *must* outlive the
-  //         module so should likely be either static or scoped to the lifetime
-  //         of TraceProcessor.
-  template <typename Module>
-  void RegisterVirtualTableModule(const char* name,
-                                  typename Module::Context* ctx) {
-    static_assert(std::is_base_of_v<sqlite::Module<Module>, Module>,
-                  "Must subclass sqlite::Module");
-    // If the context class of the module inherits from
-    // ModuleStateManagerBase, we need to add it to the list of virtual module
-    // state managers so it receives the OnCommit/OnRollback callbacks.
-    if constexpr (std::is_base_of_v<sqlite::ModuleStateManagerBase,
-                                    typename Module::Context>) {
-      virtual_module_state_managers_.push_back(ctx);
-    }
-    engine_->RegisterVirtualTableModule(name, &Module::kModule, ctx, nullptr);
-  }
-
-  // Registers a virtual table module with the given name.
-  //
-  // |name|: name of the module in SQL.
-  // |ctx|:  context object for the module. The lifetime of the context object
-  //         is managed by SQLite.
-  template <typename Module>
-  void RegisterVirtualTableModule(
-      const char* name,
-      std::unique_ptr<typename Module::Context> ctx) {
-    static_assert(std::is_base_of_v<sqlite::Module<Module>, Module>,
-                  "Must subclass sqlite::Module");
-    // If the context class of the module inherits from
-    // ModuleStateManagerBase, we need to add it to the list of virtual module
-    // state managers so it receives the OnCommit/OnRollback callbacks.
-    if constexpr (std::is_base_of_v<sqlite::ModuleStateManagerBase,
-                                    typename Module::Context>) {
-      virtual_module_state_managers_.push_back(ctx.get());
-    }
-    engine_->RegisterVirtualTableModule(
-        name, &Module::kModule, ctx.release(),
-        [](void* ptr) { delete static_cast<typename Module::Context*>(ptr); });
-  }
->>>>>>> aaad9625
-
-  // Registers a trace processor C++ function to be runnable from SQL.
-  //
   // Uses the direct SQLite function interface. This is the preferred method
   // for registering new functions.
   //
@@ -258,16 +182,19 @@
   };
 
   template <typename Function>
-<<<<<<< HEAD
-  base::Status RegisterStaticFunction(
-      const char* name,
-      int argc,
-      std::unique_ptr<typename Function::Context> ctx,
-      bool deterministic = true);
-
-  // Registers a trace processor C++ function to be runnable from SQL.
-  //
-  // The format of the function is given by the |sqlite::Function|.
+  base::Status RegisterFunction(typename Function::UserData* ctx,
+                                const RegisterFunctionArgs& args = {});
+  template <typename Function>
+  base::Status RegisterFunction(
+      std::unique_ptr<typename Function::UserData> ctx,
+      const RegisterFunctionArgs& args = {});
+
+  // Registers a trace processor C++ aggregate function to be runnable from SQL.
+  //
+  // Uses the direct SQLite aggregate function interface. This is the preferred
+  // method for registering new aggregate functions.
+  //
+  // The format of the function is given by the |SqliteAggregateFunction|.
   //
   // |ctx|:           context object for the function; this object *must*
   //                  outlive the function so should likely be either static or
@@ -275,44 +202,6 @@
   // |deterministic|: whether this function has deterministic output given the
   //                  same set of arguments.
   template <typename Function>
-  base::Status RegisterSqliteFunction(typename Function::UserData* ctx,
-                                      bool deterministic = true);
-  template <typename Function>
-  base::Status RegisterSqliteFunction(
-      std::unique_ptr<typename Function::UserData> ctx,
-      bool deterministic = true);
-
-  // Registers a trace processor C++ aggregate function to be runnable from SQL.
-  //
-=======
-  base::Status RegisterFunction(typename Function::UserData* ctx,
-                                const RegisterFunctionArgs& args = {});
-  template <typename Function>
-  base::Status RegisterFunction(
-      std::unique_ptr<typename Function::UserData> ctx,
-      const RegisterFunctionArgs& args = {});
-
-  // Registers a trace processor C++ aggregate function to be runnable from SQL.
-  //
-  // Uses the direct SQLite aggregate function interface. This is the preferred
-  // method for registering new aggregate functions.
-  //
->>>>>>> aaad9625
-  // The format of the function is given by the |SqliteAggregateFunction|.
-  //
-  // |ctx|:           context object for the function; this object *must*
-  //                  outlive the function so should likely be either static or
-  //                  scoped to the lifetime of TraceProcessor.
-  // |deterministic|: whether this function has deterministic output given the
-  //                  same set of arguments.
-  template <typename Function>
-<<<<<<< HEAD
-  base::Status RegisterSqliteAggregateFunction(typename Function::UserData* ctx,
-                                               bool deterministic = true);
-
-  // Registers a trace processor C++ window function to be runnable from SQL.
-  //
-=======
   base::Status RegisterAggregateFunction(typename Function::UserData* ctx,
                                          bool deterministic = true);
 
@@ -321,7 +210,6 @@
   // Uses the direct SQLite window function interface. This is the preferred
   // method for registering new window functions.
   //
->>>>>>> aaad9625
   // The format of the function is given by the |SqliteWindowFunction|.
   //
   // |name|:          name of the function in SQL.
@@ -333,30 +221,15 @@
   // |deterministic|: whether this function has deterministic output given the
   //                  same set of arguments.
   template <typename Function = sqlite::WindowFunction>
-<<<<<<< HEAD
-  base::Status RegisterSqliteWindowFunction(const char* name,
-                                            int argc,
-                                            typename Function::Context* ctx,
-                                            bool deterministic = true);
-
-  // Registers a function with the prototype |prototype| which returns a value
-  // of |return_type| and is implemented by executing the SQL statement |sql|.
-  base::Status RegisterRuntimeFunction(bool replace,
-                                       const FunctionPrototype& prototype,
-                                       sql_argument::Type return_type,
-                                       SqlSource sql);
-=======
   base::Status RegisterWindowFunction(const char* name,
                                       int argc,
                                       typename Function::Context* ctx,
                                       bool deterministic = true);
->>>>>>> aaad9625
 
   // Enables memoization for the given SQL function.
   base::Status EnableSqlFunctionMemoization(const std::string& name);
 
   SqliteEngine* sqlite_engine() { return engine_.get(); }
-<<<<<<< HEAD
 
   // Makes new SQL package available to include.
   void RegisterPackage(const std::string& name,
@@ -388,47 +261,6 @@
     PERFETTO_CHECK(!stmt->stmt.Step());
     PERFETTO_CHECK(stmt->stmt.status().ok());
 
-    // The missing objects from the above query are static functions, runtime
-    // functions and macros. Add those in now.
-    return query_count + static_function_count_ +
-           static_window_function_count_ + static_aggregate_function_count_ +
-           runtime_function_count_ + macros_.size();
-  }
-
-  // Find dataframe registered with engine with provided name.
-  const dataframe::Dataframe* GetDataframeOrNull(const std::string& name) const;
-=======
-
-  // Makes new SQL package available to include.
-  void RegisterPackage(const std::string& name,
-                       sql_modules::RegisteredPackage package) {
-    packages_.Erase(name);
-    packages_.Insert(name, std::move(package));
-  }
-
-  // Fetches registered SQL package.
-  sql_modules::RegisteredPackage* FindPackage(const std::string& name) {
-    return packages_.Find(name);
-  }
-
-  // Returns the number of objects (tables, views, functions etc) registered
-  // with SQLite.
-  uint64_t SqliteRegisteredObjectCount() {
-    // This query will return all the tables, views, indexes and table functions
-    // SQLite knows about.
-    constexpr char kAllTablesQuery[] =
-        "SELECT COUNT() FROM (SELECT * FROM sqlite_master "
-        "UNION ALL SELECT * FROM sqlite_temp_master)";
-    auto stmt = ExecuteUntilLastStatement(
-        SqlSource::FromTraceProcessorImplementation(kAllTablesQuery));
-    if (!stmt.ok()) {
-      PERFETTO_FATAL("%s", stmt.status().c_message());
-    }
-    uint32_t query_count =
-        static_cast<uint32_t>(sqlite3_column_int(stmt->stmt.sqlite_stmt(), 0));
-    PERFETTO_CHECK(!stmt->stmt.Step());
-    PERFETTO_CHECK(stmt->stmt.status().ok());
-
     // The missing objects from the above query are functions and macros.
     // Add those in now.
     return query_count + function_count_ + window_function_count_ +
@@ -447,7 +279,6 @@
                                              const FunctionPrototype& prototype,
                                              sql_argument::Type return_type,
                                              SqlSource sql);
->>>>>>> aaad9625
 
  private:
   using UnfinalizedOrFinalizedStaticTable =
@@ -456,118 +287,12 @@
   void RegisterStaticTable(UnfinalizedOrFinalizedStaticTable,
                            const std::string&);
   void RegisterStaticTableFunction(std::unique_ptr<StaticTableFunction> fn);
-<<<<<<< HEAD
 
   base::Status ExecuteCreateFunction(const PerfettoSqlParser::CreateFunction&);
-
-  base::Status ExecuteInclude(const PerfettoSqlParser::Include&,
-                              const PerfettoSqlParser& parser);
-
-  // Creates a runtime table and registers it with SQLite.
-  base::Status ExecuteCreateTable(
-      const PerfettoSqlParser::CreateTable& create_table);
-
-  base::Status ExecuteCreateView(const PerfettoSqlParser::CreateView&);
-
-  base::Status ExecuteCreateMacro(const PerfettoSqlParser::CreateMacro&);
-
-  base::Status ExecuteCreateIndex(const PerfettoSqlParser::CreateIndex&);
-
-  base::Status DropIndexBeforeCreate(const PerfettoSqlParser::CreateIndex&);
-
-  base::Status ExecuteDropIndex(const PerfettoSqlParser::DropIndex&);
-
-  base::Status ExecuteCreateTableUsingRuntimeTable(
-      const PerfettoSqlParser::CreateTable& create_table,
-      SqliteEngine::PreparedStatement stmt,
-      const std::vector<std::string>& column_names,
-      const std::vector<sql_argument::ArgumentDefinition>& effective_schema);
-
-  enum class CreateTableType {
-    kCreateTable,
-    // For now, bytes columns are not supported in CREATE PERFETTO TABLE,
-    // but supported in CREATE PERFETTO VIEW, so we skip them when validating
-    // views.
-    kValidateOnly
-  };
-  template <typename Function>
-  base::Status RegisterFunctionWithSqlite(
-      const char* name,
-      int argc,
-      std::unique_ptr<typename Function::Context> ctx,
-      bool deterministic = true);
-
-  // Given a package and a key, include the correct file(s) from the package.
-  // The key can contain a wildcard to include all files in the module with the
-  // matching prefix.
-  base::Status IncludePackageImpl(sql_modules::RegisteredPackage&,
-                                  const std::string& key,
-                                  const PerfettoSqlParser&);
-
-  // Include a given module.
-  base::Status IncludeModuleImpl(sql_modules::RegisteredPackage::ModuleFile&,
-                                 const std::string& key,
-                                 const PerfettoSqlParser&);
-
-  // Called when a transaction is committed by SQLite; that is, the result of
-  // running some SQL is considered "perm".
-  //
-  // See https://www.sqlite.org/lang_transaction.html for an explanation of
-  // transactions in SQLite.
-  int OnCommit();
-
-  // Called when a transaction is rolled back by SQLite; that is, the result of
-  // of running some SQL should be discarded and the state of the database
-  // should be restored to the state it was in before the transaction was
-  // started.
-  //
-  // See https://www.sqlite.org/lang_transaction.html for an explanation of
-  // transactions in SQLite.
-  void OnRollback();
-
-  StringPool* pool_ = nullptr;
-
-  // Storage for shared Dataframe objects.
-  //
-  // Note that this class can be shared between multiple PerfettoSqlEngine
-  // instances which are operating on different threads.
-  DataframeSharedStorage* dataframe_shared_storage_;
-
-  // If true, engine will perform additional consistency checks when e.g.
-  // creating tables and views.
-  const bool enable_extra_checks_;
-
-  // A stack which keeps track of the modules which are being included. Used to
-  // know when dataframes should be shared.
-  std::vector<std::string> module_include_stack_;
-
-  uint64_t static_function_count_ = 0;
-  uint64_t static_aggregate_function_count_ = 0;
-  uint64_t static_window_function_count_ = 0;
-  uint64_t runtime_function_count_ = 0;
-
-  // Contains the pointers for all registered virtual table modules where the
-  // context class of the module inherits from ModuleStateManagerBase.
-  std::vector<sqlite::ModuleStateManagerBase*> virtual_module_state_managers_;
-
-  RuntimeTableFunctionModule::Context* runtime_table_fn_context_ = nullptr;
-  StaticTableFunctionModule::Context* static_table_fn_context_ = nullptr;
-  DataframeModule::Context* dataframe_context_ = nullptr;
-  base::FlatHashMap<std::string, sql_modules::RegisteredPackage> packages_;
-  base::FlatHashMap<std::string, PerfettoSqlPreprocessor::Macro> macros_;
-  std::unique_ptr<SqliteEngine> engine_;
-};
-=======
-
-  base::Status ExecuteCreateFunction(const PerfettoSqlParser::CreateFunction&);
->>>>>>> aaad9625
 
   base::Status RegisterDelegatingFunction(
       const PerfettoSqlParser::CreateFunction&);
 
-<<<<<<< HEAD
-namespace perfetto_sql_internal {
-=======
   base::Status RegisterFunctionAndAddToRegistry(
       const char* name,
       int argc,
@@ -575,70 +300,10 @@
       void* ctx,
       SqliteEngine::FnCtxDestructor* ctx_destructor,
       bool deterministic);
->>>>>>> aaad9625
 
   base::Status ExecuteInclude(const PerfettoSqlParser::Include&,
                               const PerfettoSqlParser& parser);
 
-<<<<<<< HEAD
-template <typename Function>
-void WrapSqlFunction(sqlite3_context* ctx, int argc, sqlite3_value** argv) {
-  using Context = typename Function::Context;
-  auto* ud = static_cast<Context*>(sqlite3_user_data(ctx));
-
-  ScopedCleanup<Function> scoped_cleanup{ud};
-  SqlValue value{};
-  LegacySqlFunction::Destructors destructors{};
-  base::Status status =
-      Function::Run(ud, static_cast<size_t>(argc), argv, value, destructors);
-  if (!status.ok()) {
-    sqlite::result::Error(ctx, status.c_message());
-    return;
-  }
-
-  if (Function::kVoidReturn) {
-    if (!value.is_null()) {
-      sqlite::result::Error(ctx, "void SQL function returned value");
-      return;
-    }
-
-    // If the function doesn't want to return anything, set the "VOID"
-    // pointer type to a non-null value. Note that because of the weird
-    // way |sqlite3_value_pointer| works, we need to set some value even
-    // if we don't actually read it - just set it to a pointer to an empty
-    // string for this reason.
-    static char kVoidValue[] = "";
-    sqlite::result::StaticPointer(ctx, kVoidValue, "VOID");
-  } else {
-    switch (value.type) {
-      case SqlValue::Type::kLong:
-        sqlite::result::Long(ctx, value.long_value);
-        break;
-      case SqlValue::Type::kDouble:
-        sqlite::result::Double(ctx, value.double_value);
-        break;
-      case SqlValue::Type::kString: {
-        sqlite::result::RawString(ctx, value.string_value, -1,
-                                  destructors.string_destructor);
-        break;
-      }
-      case SqlValue::Type::kBytes:
-        sqlite::result::RawBytes(ctx, value.bytes_value,
-                                 static_cast<int>(value.bytes_count),
-                                 destructors.bytes_destructor);
-        break;
-      case SqlValue::Type::kNull:
-        sqlite::result::Null(ctx);
-        break;
-    }
-  }
-
-  status = Function::VerifyPostConditions(ud);
-  if (!status.ok()) {
-    sqlite::result::Error(ctx, status.c_message());
-    return;
-  }
-=======
   // Creates a runtime table and registers it with SQLite.
   base::Status ExecuteCreateTable(
       const PerfettoSqlParser::CreateTable& create_table);
@@ -752,7 +417,6 @@
   int argc = args.argc.has_value() ? args.argc.value() : Function::kArgCount;
   return engine_->RegisterFunction(name, argc, Function::Step, ctx, nullptr,
                                    args.deterministic);
->>>>>>> aaad9625
 }
 
 template <typename Function>
@@ -772,95 +436,6 @@
 }
 
 template <typename Function>
-<<<<<<< HEAD
-base::Status PerfettoSqlEngine::RegisterStaticFunction(
-    const char* name,
-    int argc,
-    typename Function::Context* ctx,
-    bool deterministic) {
-  // Metric proto builder functions can be reregistered: don't double count when
-  // this happens.
-  if (!engine_->GetFunctionContext(name, argc)) {
-    static_function_count_++;
-  }
-  return engine_->RegisterFunction(
-      name, argc, perfetto_sql_internal::WrapSqlFunction<Function>, ctx,
-      nullptr, deterministic);
-}
-
-template <typename Function>
-base::Status PerfettoSqlEngine::RegisterSqliteFunction(
-    typename Function::UserData* ctx,
-    bool deterministic) {
-  static_function_count_++;
-  return engine_->RegisterFunction(Function::kName, Function::kArgCount,
-                                   Function::Step, ctx, nullptr, deterministic);
-}
-
-template <typename Function>
-base::Status PerfettoSqlEngine::RegisterSqliteFunction(
-    std::unique_ptr<typename Function::UserData> ctx,
-    bool deterministic) {
-  static_function_count_++;
-  return engine_->RegisterFunction(
-      Function::kName, Function::kArgCount, Function::Step, ctx.release(),
-      [](void* ptr) {
-        std::unique_ptr<typename Function::UserData>(
-            static_cast<typename Function::UserData*>(ptr));
-      },
-      deterministic);
-}
-
-template <typename Function>
-base::Status PerfettoSqlEngine::RegisterSqliteAggregateFunction(
-    typename Function::UserData* ctx,
-    bool deterministic) {
-  static_aggregate_function_count_++;
-  return engine_->RegisterAggregateFunction(
-      Function::kName, Function::kArgCount, Function::Step, Function::Final,
-      ctx, nullptr, deterministic);
-}
-
-template <typename Function>
-base::Status PerfettoSqlEngine::RegisterSqliteWindowFunction(
-    const char* name,
-    int argc,
-    typename Function::Context* ctx,
-    bool deterministic) {
-  static_window_function_count_++;
-  return engine_->RegisterWindowFunction(
-      name, argc, Function::Step, Function::Inverse, Function::Value,
-      Function::Final, ctx, nullptr, deterministic);
-}
-
-template <typename Function>
-base::Status PerfettoSqlEngine::RegisterStaticFunction(
-    const char* name,
-    int argc,
-    std::unique_ptr<typename Function::Context> ctx,
-    bool deterministic) {
-  // Metric proto builder functions can be reregistered: don't double count when
-  // this happens.
-  if (!engine_->GetFunctionContext(name, argc)) {
-    static_function_count_++;
-  }
-  return RegisterFunctionWithSqlite<Function>(name, argc, std::move(ctx),
-                                              deterministic);
-}
-
-template <typename Function>
-base::Status PerfettoSqlEngine::RegisterFunctionWithSqlite(
-    const char* name,
-    int argc,
-    std::unique_ptr<typename Function::Context> ctx,
-    bool deterministic) {
-  auto ctx_destructor = [](void* ptr) {
-    delete static_cast<typename Function::Context*>(ptr);
-  };
-  return engine_->RegisterFunction(
-      name, argc, perfetto_sql_internal::WrapSqlFunction<Function>,
-      ctx.release(), ctx_destructor, deterministic);
-=======
 base::Status PerfettoSqlEngine::RegisterAggregateFunction(
     typename Function::UserData* ctx,
     bool deterministic) {
@@ -880,7 +455,6 @@
   return engine_->RegisterWindowFunction(
       name, argc, Function::Step, Function::Inverse, Function::Value,
       Function::Final, ctx, nullptr, deterministic);
->>>>>>> aaad9625
 }
 
 }  // namespace perfetto::trace_processor
