--- conflicted
+++ resolved
@@ -2,19 +2,11 @@
   "channels": [
     {
       "name": "stable",
-<<<<<<< HEAD
-      "rev": "28e5b7e0269f1348995243613888ce66cd1c4942"
-    },
-    {
-      "name": "canary",
-      "rev": "cb16f96ff56d28e52091070964588fd85af95ce9"
-=======
       "rev": "d67f83a5944e0da8cc5675989d312de95f3ceb48"
     },
     {
       "name": "canary",
       "rev": "796f66d2b088b07e5caeab88655f18fe56cbdae3"
->>>>>>> aaad9625
     },
     {
       "name": "autopush",
