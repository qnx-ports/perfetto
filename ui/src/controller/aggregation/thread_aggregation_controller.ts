--- conflicted
+++ resolved
@@ -17,10 +17,6 @@
 import {NUM, NUM_NULL, STR_NULL} from '../../common/query_result';
 import {Area, Sorting} from '../../common/state';
 import {translateState} from '../../common/thread_state';
-<<<<<<< HEAD
-import {toNs} from '../../common/time';
-=======
->>>>>>> 5f456dbc
 import {globals} from '../../frontend/globals';
 import {
   Config,
@@ -81,13 +77,8 @@
       JOIN thread USING(upid)
       JOIN thread_state USING(utid)
       WHERE utid IN (${this.utids}) AND thread_state.ts + thread_state.dur > ${
-<<<<<<< HEAD
-            toNs(area.startSec)} AND
-      thread_state.ts < ${toNs(area.endSec)}
-=======
             area.start} AND
       thread_state.ts < ${area.end}
->>>>>>> 5f456dbc
       GROUP BY state, io_wait`;
     const result = await engine.query(query);
 
