--- conflicted
+++ resolved
@@ -26,10 +26,7 @@
 import {
   BUCKET_NAME,
   buggyToSha256,
-<<<<<<< HEAD
-=======
   deserializeStateObject,
->>>>>>> bad11ba2
   saveState,
   saveTrace,
   toSha256,
