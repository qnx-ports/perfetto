// Copyright (C) 2019 The Android Open Source Project
//
// Licensed under the Apache License, Version 2.0 (the "License");
// you may not use this file except in compliance with the License.
// You may obtain a copy of the License at
//
//      http://www.apache.org/licenses/LICENSE-2.0
//
// Unless required by applicable law or agreed to in writing, software
// distributed under the License is distributed on an "AS IS" BASIS,
// WITHOUT WARRANTIES OR CONDITIONS OF ANY KIND, either express or implied.
// See the License for the specific language governing permissions and
// limitations under the License.

import {assertTrue} from '../base/logging';
import {Arg, Args} from '../common/arg_types';
import {Engine} from '../common/engine';
import {
<<<<<<< HEAD
=======
  LONG,
>>>>>>> 5f456dbc
  NUM,
  NUM_NULL,
  STR,
  STR_NULL,
} from '../common/query_result';
import {ChromeSliceSelection} from '../common/state';
<<<<<<< HEAD
import {fromNs, toNs} from '../common/time';
import {SliceDetails, ThreadStateDetails} from '../frontend/globals';
import {globals} from '../frontend/globals';
import {
=======
import {
  tpDurationFromSql,
  TPTime,
  tpTimeFromSql,
} from '../common/time';
import {
  CounterDetails,
  SliceDetails,
  ThreadStateDetails,
} from '../frontend/globals';
import {globals} from '../frontend/globals';
import {
>>>>>>> 5f456dbc
  publishCounterDetails,
  publishSliceDetails,
  publishThreadStateDetails,
} from '../frontend/publish';
import {SLICE_TRACK_KIND} from '../tracks/chrome_slices';

import {parseArgs} from './args_parser';
import {Controller} from './controller';

export interface SelectionControllerArgs {
  engine: Engine;
}

interface ThreadDetails {
  tid: number;
  threadName?: string;
}

interface ProcessDetails {
  pid?: number;
  processName?: string;
  uid?: number;
  packageName?: string;
  versionCode?: number;
}

// This class queries the TP for the details on a specific slice that has
// been clicked.
export class SelectionController extends Controller<'main'> {
  private lastSelectedId?: number|string;
  private lastSelectedKind?: string;
  constructor(private args: SelectionControllerArgs) {
    super('main');
  }

  run() {
    const selection = globals.state.currentSelection;
    if (!selection || selection.kind === 'AREA') return;

    const selectWithId =
        ['SLICE', 'COUNTER', 'CHROME_SLICE', 'HEAP_PROFILE', 'THREAD_STATE'];
    if (!selectWithId.includes(selection.kind) ||
        (selectWithId.includes(selection.kind) &&
         selection.id === this.lastSelectedId &&
         selection.kind === this.lastSelectedKind)) {
      return;
    }
    const selectedId = selection.id;
    const selectedKind = selection.kind;
    this.lastSelectedId = selectedId;
    this.lastSelectedKind = selectedKind;

    if (selectedId === undefined) return;

    if (selection.kind === 'COUNTER') {
      this.counterDetails(selection.leftTs, selection.rightTs, selection.id)
          .then((results) => {
            if (results !== undefined && selection &&
                selection.kind === selectedKind &&
                selection.id === selectedId) {
              publishCounterDetails(results);
            }
          });
    } else if (selection.kind === 'SLICE') {
      this.sliceDetails(selectedId as number);
    } else if (selection.kind === 'THREAD_STATE') {
      this.threadStateDetails(selection.id);
    } else if (selection.kind === 'CHROME_SLICE') {
      this.chromeSliceDetails(selection);
    }
  }

  async chromeSliceDetails(selection: ChromeSliceSelection) {
    const selectedId = selection.id;
    const table = selection.table;

    let leafTable: string;
    let promisedArgs: Promise<Args>;
    // TODO(b/155483804): This is a hack to ensure annotation slices are
    // selectable for now. We should tidy this up when improving this class.
    if (table === 'annotation') {
      leafTable = 'annotation_slice';
      promisedArgs = Promise.resolve(new Map());
    } else {
      const result = await this.args.engine.query(`
        SELECT
          type as leafTable,
          arg_set_id as argSetId
        FROM slice WHERE id = ${selectedId}`);

      if (result.numRows() === 0) {
        return;
      }

      const row = result.firstRow({
        leafTable: STR,
        argSetId: NUM,
      });

      leafTable = row.leafTable;
      const argSetId = row.argSetId;
      promisedArgs = this.getArgs(argSetId);
    }

    const promisedDetails = this.args.engine.query(`
      SELECT *, ABS_TIME_STR(ts) as absTime FROM ${leafTable} WHERE id = ${
        selectedId};
    `);

    const [details, args] = await Promise.all([promisedDetails, promisedArgs]);

    if (details.numRows() <= 0) return;
    const rowIter = details.iter({});
    assertTrue(rowIter.valid());

    // A few columns are hard coded as part of the SliceDetails interface.
    // Long term these should be handled generically as args but for now
    // handle them specially:
    let ts = undefined;
    let absTime = undefined;
    let dur = undefined;
    let name = undefined;
    let category = undefined;
    let threadDur = undefined;
    let threadTs = undefined;
    let trackId = undefined;

    // We select all columns from the leafTable to ensure that we include
    // additional fields from the child tables (like `thread_dur` from
    // `thread_slice` or `frame_number` from `frame_slice`).
    // However, this also includes some basic columns (especially from `slice`)
    // that are not interesting (i.e. `arg_set_id`, which has already been used
    // to resolve and show the arguments) and should not be shown to the user.
    const ignoredColumns = [
      'type',
      'depth',
      'parent_id',
      'stack_id',
      'parent_stack_id',
      'arg_set_id',
      'thread_instruction_count',
      'thread_instruction_delta',
    ];

    for (const k of details.columns()) {
      const v = rowIter.get(k);
      switch (k) {
        case 'id':
          break;
        case 'ts':
<<<<<<< HEAD
          ts = fromNs(Number(v)) - globals.state.traceTime.startSec;
          break;
        case 'thread_ts':
          threadTs = fromNs(Number(v));
=======
          ts = tpTimeFromSql(v);
          break;
        case 'thread_ts':
          threadTs = tpTimeFromSql(v);
>>>>>>> 5f456dbc
          break;
        case 'absTime':
          if (v) absTime = `${v}`;
          break;
        case 'name':
          name = `${v}`;
          break;
        case 'dur':
<<<<<<< HEAD
          dur = fromNs(Number(v));
          break;
        case 'thread_dur':
          threadDur = fromNs(Number(v));
=======
          dur = tpDurationFromSql(v);
          break;
        case 'thread_dur':
          threadDur = tpDurationFromSql(v);
>>>>>>> 5f456dbc
          break;
        case 'category':
        case 'cat':
          category = `${v}`;
          break;
        case 'track_id':
          trackId = Number(v);
          break;
        default:
          if (!ignoredColumns.includes(k)) args.set(k, `${v}`);
      }
    }

    const argsTree = parseArgs(args);
    const selected: SliceDetails = {
      id: selectedId,
      ts,
      threadTs,
      absTime,
      dur,
      threadDur,
      name,
      category,
      args,
      argsTree,
    };

    if (trackId !== undefined) {
      const columnInfo = (await this.args.engine.query(`
        WITH
           leafTrackTable AS (SELECT type FROM track WHERE id = ${trackId}),
           cols AS (
                SELECT name
                FROM pragma_table_info((SELECT type FROM leafTrackTable))
            )
        SELECT
           type as leafTrackTable,
          'upid' in cols AS hasUpid,
          'utid' in cols AS hasUtid
        FROM leafTrackTable
      `)).firstRow({hasUpid: NUM, hasUtid: NUM, leafTrackTable: STR});
      const hasUpid = columnInfo.hasUpid !== 0;
      const hasUtid = columnInfo.hasUtid !== 0;

      if (hasUtid) {
        const utid = (await this.args.engine.query(`
            SELECT utid
            FROM ${columnInfo.leafTrackTable}
            WHERE id = ${trackId};
        `)).firstRow({
             utid: NUM,
           }).utid;
        Object.assign(selected, await this.computeThreadDetails(utid));
      } else if (hasUpid) {
        const upid = (await this.args.engine.query(`
            SELECT upid
            FROM ${columnInfo.leafTrackTable}
            WHERE id = ${trackId};
        `)).firstRow({
             upid: NUM,
           }).upid;
        Object.assign(selected, await this.computeProcessDetails(upid));
      }
    }

    // Check selection is still the same on completion of query.
    if (selection === globals.state.currentSelection) {
      publishSliceDetails(selected);
    }
  }

  async getArgs(argId: number): Promise<Args> {
    const args = new Map<string, Arg>();
    const query = `
      select
        key AS name,
        display_value AS value
      FROM args
      WHERE arg_set_id = ${argId}
    `;
    const result = await this.args.engine.query(query);
    const it = result.iter({
      name: STR,
      value: STR_NULL,
    });
    for (; it.valid(); it.next()) {
      const name = it.name;
      const value = it.value || 'NULL';
      if (name === 'destination slice id' && !isNaN(Number(value))) {
        const destTrackId = await this.getDestTrackId(value);
        args.set(
            'Destination Slice',
            {kind: 'SLICE', trackId: destTrackId, sliceId: Number(value)});
      } else {
        args.set(name, value);
      }
    }
    return args;
  }

  async getDestTrackId(sliceId: string): Promise<string> {
    const trackIdQuery = `select track_id as trackId from slice
    where slice_id = ${sliceId}`;
    const result = await this.args.engine.query(trackIdQuery);
    const trackIdTp = result.firstRow({trackId: NUM}).trackId;
    // TODO(hjd): If we had a consistent mapping from TP track_id
    // UI track id for slice tracks this would be unnecessary.
    let trackId = '';
    for (const track of Object.values(globals.state.tracks)) {
      if (track.kind === SLICE_TRACK_KIND &&
          (track.config as {trackId: number}).trackId === Number(trackIdTp)) {
        trackId = track.id;
        break;
      }
    }
    return trackId;
  }

  // TODO(altimin): We currently rely on the ThreadStateDetails for supporting
  // marking the area (the rest goes is handled by ThreadStateTab
  // directly. Refactor it to be plugin-friendly and remove this.
  async threadStateDetails(id: number) {
    const query = `
      SELECT
        ts,
        thread_state.dur as dur
      from thread_state
      where thread_state.id = ${id}
    `;
    const result = await this.args.engine.query(query);

    const selection = globals.state.currentSelection;
    if (result.numRows() > 0 && selection) {
      const row = result.firstRow({
<<<<<<< HEAD
        ts: NUM,
        dur: NUM,
      });
      const ts = row.ts;
      const timeFromStart = fromNs(ts) - globals.state.traceTime.startSec;
      const dur = fromNs(row.dur);
      const selected: ThreadStateDetails = {ts: timeFromStart, dur};
=======
        ts: LONG,
        dur: LONG,
      });
      const selected: ThreadStateDetails = {
        ts: row.ts,
        dur: row.dur,
      };
>>>>>>> 5f456dbc
      publishThreadStateDetails(selected);
    }
  }

  async sliceDetails(id: number) {
    const sqlQuery = `SELECT
      sched.ts,
      sched.dur,
      sched.priority,
      sched.end_state as endState,
      sched.utid,
      sched.cpu,
      thread_state.id as threadStateId
    FROM sched left join thread_state using(ts, utid, cpu)
    WHERE sched.id = ${id}`;
    const result = await this.args.engine.query(sqlQuery);
    // Check selection is still the same on completion of query.
    const selection = globals.state.currentSelection;
    if (result.numRows() > 0 && selection) {
      const row = result.firstRow({
<<<<<<< HEAD
        ts: NUM,
        dur: NUM,
=======
        ts: LONG,
        dur: LONG,
>>>>>>> 5f456dbc
        priority: NUM,
        endState: STR_NULL,
        utid: NUM,
        cpu: NUM,
        threadStateId: NUM_NULL,
      });
      const ts = row.ts;
<<<<<<< HEAD
      const timeFromStart = fromNs(ts) - globals.state.traceTime.startSec;
      const dur = fromNs(row.dur);
=======
      const dur = row.dur;
>>>>>>> 5f456dbc
      const priority = row.priority;
      const endState = row.endState;
      const utid = row.utid;
      const cpu = row.cpu;
      const threadStateId = row.threadStateId || undefined;
      const selected: SliceDetails = {
<<<<<<< HEAD
        ts: timeFromStart,
=======
        ts,
>>>>>>> 5f456dbc
        dur,
        priority,
        endState,
        cpu,
        id,
        utid,
        threadStateId,
      };
      Object.assign(selected, await this.computeThreadDetails(utid));

      this.schedulingDetails(ts, utid)
          .then((wakeResult) => {
            Object.assign(selected, wakeResult);
          })
          .finally(() => {
            publishSliceDetails(selected);
          });
    }
  }

  async counterDetails(ts: TPTime, rightTs: TPTime, id: number):
      Promise<CounterDetails> {
    const counter = await this.args.engine.query(
        `SELECT value, track_id as trackId FROM counter WHERE id = ${id}`);
    const row = counter.iter({
      value: NUM,
      trackId: NUM,
    });
    const value = row.value;
    const trackId = row.trackId;
    // Finding previous value. If there isn't previous one, it will return 0 for
    // ts and value.
    const previous = await this.args.engine.query(`SELECT
          MAX(ts),
          IFNULL(value, 0) as value
        FROM counter WHERE ts < ${ts} and track_id = ${trackId}`);
    const previousValue = previous.firstRow({value: NUM}).value;
<<<<<<< HEAD
    const endTs =
        rightTs !== -1 ? rightTs : toNs(globals.state.traceTime.endSec);
    const delta = value - previousValue;
    const duration = endTs - ts;
    const startTime = fromNs(ts) - globals.state.traceTime.startSec;
    const uiTrackId = globals.state.uiTrackIdByTraceTrackId[trackId];
    const name = uiTrackId ? globals.state.tracks[uiTrackId].name : undefined;
    return {startTime, value, delta, duration, name};
  }

  async schedulingDetails(ts: number, utid: number|Long) {
=======
    const endTs = rightTs !== -1n ? rightTs : globals.state.traceTime.end;
    const delta = value - previousValue;
    const duration = endTs - ts;
    const uiTrackId = globals.state.uiTrackIdByTraceTrackId[trackId];
    const name = uiTrackId ? globals.state.tracks[uiTrackId].name : undefined;
    return {startTime: ts, value, delta, duration, name};
  }

  async schedulingDetails(ts: TPTime, utid: number|Long) {
>>>>>>> 5f456dbc
    // Find the ts of the first wakeup before the current slice.
    const wakeResult = await this.args.engine.query(`
      select ts, waker_utid as wakerUtid
      from thread_state
      where utid = ${utid} and ts < ${ts} and state = 'R'
      order by ts desc
      limit 1
    `);
    if (wakeResult.numRows() === 0) {
      return undefined;
    }

<<<<<<< HEAD
    const wakeFirstRow = wakeResult.firstRow({ts: NUM, wakerUtid: NUM_NULL});
=======
    const wakeFirstRow = wakeResult.firstRow({ts: LONG, wakerUtid: NUM_NULL});
>>>>>>> 5f456dbc
    const wakeupTs = wakeFirstRow.ts;
    const wakerUtid = wakeFirstRow.wakerUtid;
    if (wakerUtid === null) {
      return undefined;
    }

    // Find the previous sched slice for the current utid.
    const prevSchedResult = await this.args.engine.query(`
      select ts
      from sched
      where utid = ${utid} and ts < ${ts}
      order by ts desc
      limit 1
    `);

    // If this is the first sched slice for this utid or if the wakeup found
    // was after the previous slice then we know the wakeup was for this slice.
    if (prevSchedResult.numRows() !== 0 &&
<<<<<<< HEAD
        wakeupTs < prevSchedResult.firstRow({ts: NUM}).ts) {
=======
        wakeupTs < prevSchedResult.firstRow({ts: LONG}).ts) {
>>>>>>> 5f456dbc
      return undefined;
    }

    // Find the sched slice with the utid of the waker running when the
    // sched wakeup occurred. This is the waker.
    const wakerResult = await this.args.engine.query(`
      select cpu
      from sched
      where
        utid = ${wakerUtid} and
        ts < ${wakeupTs} and
        ts + dur >= ${wakeupTs};
    `);
    if (wakerResult.numRows() === 0) {
      return undefined;
    }

    const wakerRow = wakerResult.firstRow({cpu: NUM});
<<<<<<< HEAD
    return {wakeupTs: fromNs(wakeupTs), wakerUtid, wakerCpu: wakerRow.cpu};
=======
    return {wakeupTs, wakerUtid, wakerCpu: wakerRow.cpu};
>>>>>>> 5f456dbc
  }

  async computeThreadDetails(utid: number):
      Promise<ThreadDetails&ProcessDetails> {
    const threadInfo = (await this.args.engine.query(`
          SELECT tid, name, upid
          FROM thread
          WHERE utid = ${utid};
      `)).firstRow({tid: NUM, name: STR_NULL, upid: NUM_NULL});
    const threadDetails = {
      tid: threadInfo.tid,
      threadName: threadInfo.name || undefined,
    };
    if (threadInfo.upid) {
      return Object.assign(
          {}, threadDetails, await this.computeProcessDetails(threadInfo.upid));
    }
    return threadDetails;
  }

  async computeProcessDetails(upid: number): Promise<ProcessDetails> {
    const details: ProcessDetails = {};
    const processResult = (await this.args.engine.query(`
                SELECT pid, name, uid FROM process WHERE upid = ${upid};
              `)).firstRow({pid: NUM, name: STR_NULL, uid: NUM_NULL});
    details.pid = processResult.pid;
    details.processName = processResult.name || undefined;
    if (processResult.uid === null) {
      return details;
    }
    details.uid = processResult.uid;

    const packageResult = await this.args.engine.query(`
                  SELECT
                    package_name as packageName,
                    version_code as versionCode
                  FROM package_list WHERE uid = ${details.uid};
                `);
    // The package_list table is not populated in some traces so we need to
    // check if the result has returned any rows.
    if (packageResult.numRows() > 0) {
      const packageDetails = packageResult.firstRow({
        packageName: STR,
        versionCode: NUM,
      });
      details.packageName = packageDetails.packageName;
      details.versionCode = packageDetails.versionCode;
    }
    return details;
  }
}<|MERGE_RESOLUTION|>--- conflicted
+++ resolved
@@ -16,22 +16,13 @@
 import {Arg, Args} from '../common/arg_types';
 import {Engine} from '../common/engine';
 import {
-<<<<<<< HEAD
-=======
   LONG,
->>>>>>> 5f456dbc
   NUM,
   NUM_NULL,
   STR,
   STR_NULL,
 } from '../common/query_result';
 import {ChromeSliceSelection} from '../common/state';
-<<<<<<< HEAD
-import {fromNs, toNs} from '../common/time';
-import {SliceDetails, ThreadStateDetails} from '../frontend/globals';
-import {globals} from '../frontend/globals';
-import {
-=======
 import {
   tpDurationFromSql,
   TPTime,
@@ -44,7 +35,6 @@
 } from '../frontend/globals';
 import {globals} from '../frontend/globals';
 import {
->>>>>>> 5f456dbc
   publishCounterDetails,
   publishSliceDetails,
   publishThreadStateDetails,
@@ -195,17 +185,10 @@
         case 'id':
           break;
         case 'ts':
-<<<<<<< HEAD
-          ts = fromNs(Number(v)) - globals.state.traceTime.startSec;
-          break;
-        case 'thread_ts':
-          threadTs = fromNs(Number(v));
-=======
           ts = tpTimeFromSql(v);
           break;
         case 'thread_ts':
           threadTs = tpTimeFromSql(v);
->>>>>>> 5f456dbc
           break;
         case 'absTime':
           if (v) absTime = `${v}`;
@@ -214,17 +197,10 @@
           name = `${v}`;
           break;
         case 'dur':
-<<<<<<< HEAD
-          dur = fromNs(Number(v));
-          break;
-        case 'thread_dur':
-          threadDur = fromNs(Number(v));
-=======
           dur = tpDurationFromSql(v);
           break;
         case 'thread_dur':
           threadDur = tpDurationFromSql(v);
->>>>>>> 5f456dbc
           break;
         case 'category':
         case 'cat':
@@ -359,15 +335,6 @@
     const selection = globals.state.currentSelection;
     if (result.numRows() > 0 && selection) {
       const row = result.firstRow({
-<<<<<<< HEAD
-        ts: NUM,
-        dur: NUM,
-      });
-      const ts = row.ts;
-      const timeFromStart = fromNs(ts) - globals.state.traceTime.startSec;
-      const dur = fromNs(row.dur);
-      const selected: ThreadStateDetails = {ts: timeFromStart, dur};
-=======
         ts: LONG,
         dur: LONG,
       });
@@ -375,7 +342,6 @@
         ts: row.ts,
         dur: row.dur,
       };
->>>>>>> 5f456dbc
       publishThreadStateDetails(selected);
     }
   }
@@ -396,13 +362,8 @@
     const selection = globals.state.currentSelection;
     if (result.numRows() > 0 && selection) {
       const row = result.firstRow({
-<<<<<<< HEAD
-        ts: NUM,
-        dur: NUM,
-=======
         ts: LONG,
         dur: LONG,
->>>>>>> 5f456dbc
         priority: NUM,
         endState: STR_NULL,
         utid: NUM,
@@ -410,23 +371,14 @@
         threadStateId: NUM_NULL,
       });
       const ts = row.ts;
-<<<<<<< HEAD
-      const timeFromStart = fromNs(ts) - globals.state.traceTime.startSec;
-      const dur = fromNs(row.dur);
-=======
       const dur = row.dur;
->>>>>>> 5f456dbc
       const priority = row.priority;
       const endState = row.endState;
       const utid = row.utid;
       const cpu = row.cpu;
       const threadStateId = row.threadStateId || undefined;
       const selected: SliceDetails = {
-<<<<<<< HEAD
-        ts: timeFromStart,
-=======
         ts,
->>>>>>> 5f456dbc
         dur,
         priority,
         endState,
@@ -464,19 +416,6 @@
           IFNULL(value, 0) as value
         FROM counter WHERE ts < ${ts} and track_id = ${trackId}`);
     const previousValue = previous.firstRow({value: NUM}).value;
-<<<<<<< HEAD
-    const endTs =
-        rightTs !== -1 ? rightTs : toNs(globals.state.traceTime.endSec);
-    const delta = value - previousValue;
-    const duration = endTs - ts;
-    const startTime = fromNs(ts) - globals.state.traceTime.startSec;
-    const uiTrackId = globals.state.uiTrackIdByTraceTrackId[trackId];
-    const name = uiTrackId ? globals.state.tracks[uiTrackId].name : undefined;
-    return {startTime, value, delta, duration, name};
-  }
-
-  async schedulingDetails(ts: number, utid: number|Long) {
-=======
     const endTs = rightTs !== -1n ? rightTs : globals.state.traceTime.end;
     const delta = value - previousValue;
     const duration = endTs - ts;
@@ -486,7 +425,6 @@
   }
 
   async schedulingDetails(ts: TPTime, utid: number|Long) {
->>>>>>> 5f456dbc
     // Find the ts of the first wakeup before the current slice.
     const wakeResult = await this.args.engine.query(`
       select ts, waker_utid as wakerUtid
@@ -499,11 +437,7 @@
       return undefined;
     }
 
-<<<<<<< HEAD
-    const wakeFirstRow = wakeResult.firstRow({ts: NUM, wakerUtid: NUM_NULL});
-=======
     const wakeFirstRow = wakeResult.firstRow({ts: LONG, wakerUtid: NUM_NULL});
->>>>>>> 5f456dbc
     const wakeupTs = wakeFirstRow.ts;
     const wakerUtid = wakeFirstRow.wakerUtid;
     if (wakerUtid === null) {
@@ -522,11 +456,7 @@
     // If this is the first sched slice for this utid or if the wakeup found
     // was after the previous slice then we know the wakeup was for this slice.
     if (prevSchedResult.numRows() !== 0 &&
-<<<<<<< HEAD
-        wakeupTs < prevSchedResult.firstRow({ts: NUM}).ts) {
-=======
         wakeupTs < prevSchedResult.firstRow({ts: LONG}).ts) {
->>>>>>> 5f456dbc
       return undefined;
     }
 
@@ -545,11 +475,7 @@
     }
 
     const wakerRow = wakerResult.firstRow({cpu: NUM});
-<<<<<<< HEAD
-    return {wakeupTs: fromNs(wakeupTs), wakerUtid, wakerCpu: wakerRow.cpu};
-=======
     return {wakeupTs, wakerUtid, wakerCpu: wakerRow.cpu};
->>>>>>> 5f456dbc
   }
 
   async computeThreadDetails(utid: number):
