// Copyright (C) 2020 The Android Open Source Project
//
// Licensed under the Apache License, Version 2.0 (the "License");
// you may not use this file except in compliance with the License.
// You may obtain a copy of the License at
//
//      http://www.apache.org/licenses/LICENSE-2.0
//
// Unless required by applicable law or agreed to in writing, software
// distributed under the License is distributed on an "AS IS" BASIS,
// WITHOUT WARRANTIES OR CONDITIONS OF ANY KIND, either express or implied.
// See the License for the specific language governing permissions and
// limitations under the License.

// Handles registration, unregistration and lifecycle of the service worker.
// This class contains only the controlling logic, all the code in here runs in
// the main thread, not in the service worker thread.
// The actual service worker code is in src/service_worker.
// Design doc: http://go/perfetto-offline.

import {reportError} from '../base/logging';
<<<<<<< HEAD
import {ignoreCacheUnactionableErrors} from '../common/errors';
=======
import {raf} from '../core/raf_scheduler';
>>>>>>> 45332e04

import {globals} from './globals';

// We use a dedicated |caches| object to share a global boolean beween the main
// thread and the SW. SW cannot use local-storage or anything else other than
// IndexedDB (which would be overkill).
const BYPASS_ID = 'BYPASS_SERVICE_WORKER';

class BypassCache {
  static async isBypassed(): Promise<boolean> {
    try {
      return await caches.has(BYPASS_ID);
<<<<<<< HEAD
    } catch (e) {
      return ignoreCacheUnactionableErrors(e, false);
=======
    } catch (_) {
      // TODO(288483453): Reinstate:
      // return ignoreCacheUnactionableErrors(e, false);
      return false;
>>>>>>> 45332e04
    }
  }

  static async setBypass(bypass: boolean): Promise<void> {
    try {
      if (bypass) {
        await caches.open(BYPASS_ID);
      } else {
        await caches.delete(BYPASS_ID);
      }
<<<<<<< HEAD
    } catch (e) {
      ignoreCacheUnactionableErrors(e, undefined);
=======
    } catch (_) {
      // TODO(288483453): Reinstate:
      // ignoreCacheUnactionableErrors(e, undefined);
>>>>>>> 45332e04
    }
  }
}

export class ServiceWorkerController {
  private _initialWorker: ServiceWorker|null = null;
  private _bypassed = false;
  private _installing = false;

  // Caller should reload().
  async setBypass(bypass: boolean) {
    if (!('serviceWorker' in navigator)) return;  // Not supported.
    this._bypassed = bypass;
    if (bypass) {
      await BypassCache.setBypass(true);  // Create the entry.
      for (const reg of await navigator.serviceWorker.getRegistrations()) {
        await reg.unregister();
      }
    } else {
      await BypassCache.setBypass(false);
      if (window.localStorage) {
        window.localStorage.setItem('bypassDisabled', '1');
      }
      this.install();
    }
    raf.scheduleFullRedraw();
  }

  onStateChange(sw: ServiceWorker) {
    raf.scheduleFullRedraw();
    if (sw.state === 'installing') {
      this._installing = true;
    } else if (sw.state === 'activated') {
      this._installing = false;
      // Don't show the notification if the site was served straight
      // from the network (e.g., on the very first visit or after
      // Ctrl+Shift+R). In these cases, we are already at the last
      // version.
      if (sw !== this._initialWorker && this._initialWorker) {
        globals.frontendLocalState.newVersionAvailable = true;
      }
    }
  }

  monitorWorker(sw: ServiceWorker|null) {
    if (!sw) return;
    sw.addEventListener('error', (e) => reportError(e));
    sw.addEventListener('statechange', () => this.onStateChange(sw));
    this.onStateChange(sw);  // Trigger updates for the current state.
  }

  async install() {
    if (!('serviceWorker' in navigator)) return;  // Not supported.

    if (location.pathname !== '/') {
      // Disable the service worker when the UI is loaded from a non-root URL
      // (e.g. from the CI artifacts GCS bucket). Supporting the case of a
      // nested index.html is too cumbersome and has no benefits.
      return;
    }

    // If this is localhost disable the service worker by default, unless the
    // user manually re-enabled it (in which case bypassDisabled = '1').
    const hostname = location.hostname;
    const isLocalhost = ['127.0.0.1', '::1', 'localhost'].includes(hostname);
    const bypassDisabled = window.localStorage &&
        window.localStorage.getItem('bypassDisabled') === '1';
    if (isLocalhost && !bypassDisabled) {
      await this.setBypass(true);  // Will cause the check below to bail out.
    }

    if (await BypassCache.isBypassed()) {
      this._bypassed = true;
      console.log('Skipping service worker registration, disabled by the user');
      return;
    }
    // In production cases versionDir == VERSION. We use this here for ease of
    // testing (so we can have /v1.0.0a/ /v1.0.0b/ even if they have the same
    // version code).
    const versionDir = globals.root.split('/').slice(-2)[0];
    const swUri = `/service_worker.js?v=${versionDir}`;
    navigator.serviceWorker.register(swUri).then((registration) => {
      this._initialWorker = registration.active;

      // At this point there are two options:
      // 1. This is the first time we visit the site (or cache was cleared) and
      //    no SW is installed yet. In this case |installing| will be set.
      // 2. A SW is already installed (though it might be obsolete). In this
      //    case |active| will be set.
      this.monitorWorker(registration.installing);
      this.monitorWorker(registration.active);

      // Setup the event that shows the "Updated to v1.2.3" notification.
      registration.addEventListener('updatefound', () => {
        this.monitorWorker(registration.installing);
      });
    });
  }

  get bypassed() {
    return this._bypassed;
  }
  get installing() {
    return this._installing;
  }
}<|MERGE_RESOLUTION|>--- conflicted
+++ resolved
@@ -19,11 +19,7 @@
 // Design doc: http://go/perfetto-offline.
 
 import {reportError} from '../base/logging';
-<<<<<<< HEAD
-import {ignoreCacheUnactionableErrors} from '../common/errors';
-=======
 import {raf} from '../core/raf_scheduler';
->>>>>>> 45332e04
 
 import {globals} from './globals';
 
@@ -36,15 +32,10 @@
   static async isBypassed(): Promise<boolean> {
     try {
       return await caches.has(BYPASS_ID);
-<<<<<<< HEAD
-    } catch (e) {
-      return ignoreCacheUnactionableErrors(e, false);
-=======
     } catch (_) {
       // TODO(288483453): Reinstate:
       // return ignoreCacheUnactionableErrors(e, false);
       return false;
->>>>>>> 45332e04
     }
   }
 
@@ -55,14 +46,9 @@
       } else {
         await caches.delete(BYPASS_ID);
       }
-<<<<<<< HEAD
-    } catch (e) {
-      ignoreCacheUnactionableErrors(e, undefined);
-=======
     } catch (_) {
       // TODO(288483453): Reinstate:
       // ignoreCacheUnactionableErrors(e, undefined);
->>>>>>> 45332e04
     }
   }
 }
