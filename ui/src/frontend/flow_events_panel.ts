// Copyright (C) 2020 The Android Open Source Project
//
// Licensed under the Apache License, Version 2.0 (the "License");
// you may not use size file except in compliance with the License.
// You may obtain a copy of the License at
//
//      http://www.apache.org/licenses/LICENSE-2.0
//
// Unless required by applicable law or agreed to in writing, software
// distributed under the License is distributed on an "AS IS" BASIS,
// WITHOUT WARRANTIES OR CONDITIONS OF ANY KIND, either express or implied.
// See the License for the specific language governing permissions and
// limitations under the License.

import m from 'mithril';

import {Actions} from '../common/actions';
<<<<<<< HEAD
import {tpTimeToCode} from '../common/time';
=======
import {raf} from '../core/raf_scheduler';
>>>>>>> 45332e04

import {Flow, globals} from './globals';
import {BLANK_CHECKBOX, CHECKBOX} from './icons';
import {Panel, PanelSize} from './panel';
<<<<<<< HEAD
=======
import {Duration} from './widgets/duration';
>>>>>>> 45332e04

export const ALL_CATEGORIES = '_all_';

export function getFlowCategories(flow: Flow): string[] {
  const categories: string[] = [];
  // v1 flows have their own categories
  if (flow.category) {
    categories.push(...flow.category.split(','));
    return categories;
  }
  const beginCats = flow.begin.sliceCategory.split(',');
  const endCats = flow.end.sliceCategory.split(',');
  categories.push(...new Set([...beginCats, ...endCats]));
  return categories;
}

export class FlowEventsPanel extends Panel {
  view() {
    const selection = globals.state.currentSelection;
    if (!selection || selection.kind !== 'CHROME_SLICE') {
      return;
    }

    const flowClickHandler = (sliceId: number, trackId: number) => {
      const uiTrackId = globals.state.uiTrackIdByTraceTrackId[trackId];
      if (uiTrackId) {
        globals.makeSelection(
            Actions.selectChromeSlice(
                {id: sliceId, trackId: uiTrackId, table: 'slice'}),
            'bound_flows');
      }
    };

    // Can happen only for flow events version 1
    const haveCategories =
        globals.connectedFlows.filter((flow) => flow.category).length > 0;

    const columns = [
      m('th', 'Direction'),
      m('th', 'Duration'),
      m('th', 'Connected Slice ID'),
      m('th', 'Connected Slice Name'),
      m('th', 'Thread Out'),
      m('th', 'Thread In'),
      m('th', 'Process Out'),
      m('th', 'Process In'),
    ];

    if (haveCategories) {
      columns.push(m('th', 'Flow Category'));
      columns.push(m('th', 'Flow Name'));
    }

    const rows = [m('tr', columns)];

    // Fill the table with all the directly connected flow events
    globals.connectedFlows.forEach((flow) => {
      if (selection.id !== flow.begin.sliceId &&
          selection.id !== flow.end.sliceId) {
        return;
      }

      const outgoing = selection.id === flow.begin.sliceId;
      const otherEnd = (outgoing ? flow.end : flow.begin);

      const args = {
        onclick: () => flowClickHandler(otherEnd.sliceId, otherEnd.trackId),
        onmousemove: () => globals.dispatch(
            Actions.setHighlightedSliceId({sliceId: otherEnd.sliceId})),
        onmouseleave: () =>
            globals.dispatch(Actions.setHighlightedSliceId({sliceId: -1})),
      };

      const data = [
        m('td.flow-link', args, outgoing ? 'Outgoing' : 'Incoming'),
<<<<<<< HEAD
        m('td.flow-link', args, tpTimeToCode(flow.dur)),
=======
        m('td.flow-link', args, m(Duration, {dur: flow.dur})),
>>>>>>> 45332e04
        m('td.flow-link', args, otherEnd.sliceId.toString()),
        m('td.flow-link', args, otherEnd.sliceName),
        m('td.flow-link', args, flow.begin.threadName),
        m('td.flow-link', args, flow.end.threadName),
        m('td.flow-link', args, flow.begin.processName),
        m('td.flow-link', args, flow.end.processName),
      ];

      if (haveCategories) {
        data.push(m('td.flow-info', flow.category || '-'));
        data.push(m('td.flow-info', flow.name || '-'));
      }

      rows.push(m('tr', data));
    });

    return m('.details-panel', [
      m('.details-panel-heading', m('h2', `Flow events`)),
      m('.flow-events-table', m('table', rows)),
    ]);
  }

  renderCanvas(_ctx: CanvasRenderingContext2D, _size: PanelSize) {}
}

export class FlowEventsAreaSelectedPanel extends Panel {
  view() {
    const selection = globals.state.currentSelection;
    if (!selection || selection.kind !== 'AREA') {
      return;
    }

    const columns = [
      m('th', 'Flow Category'),
      m('th', 'Number of flows'),
      m('th',
        'Show',
        m('a.warning',
          m('i.material-icons', 'warning'),
          m('.tooltip',
            'Showing a large number of flows may impact performance.'))),
    ];

    const rows = [m('tr', columns)];

    const categoryToFlowsNum = new Map<string, number>();

    globals.selectedFlows.forEach((flow) => {
      const categories = getFlowCategories(flow);
      categories.forEach((cat) => {
        if (!categoryToFlowsNum.has(cat)) {
          categoryToFlowsNum.set(cat, 0);
        }
        categoryToFlowsNum.set(cat, categoryToFlowsNum.get(cat)! + 1);
      });
    });

    const allWasChecked = globals.visibleFlowCategories.get(ALL_CATEGORIES);
    rows.push(m('tr.sum', [
      m('td.sum-data', 'All'),
      m('td.sum-data', globals.selectedFlows.length),
      m('td.sum-data',
        m('i.material-icons',
          {
            onclick: () => {
              if (allWasChecked) {
                globals.visibleFlowCategories.clear();
              } else {
                categoryToFlowsNum.forEach((_, cat) => {
                  globals.visibleFlowCategories.set(cat, true);
                });
              }
              globals.visibleFlowCategories.set(ALL_CATEGORIES, !allWasChecked);
              raf.scheduleFullRedraw();
            },
          },
          allWasChecked ? CHECKBOX : BLANK_CHECKBOX)),
    ]));

    categoryToFlowsNum.forEach((num, cat) => {
      const wasChecked = globals.visibleFlowCategories.get(cat) ||
          globals.visibleFlowCategories.get(ALL_CATEGORIES);
      const data = [
        m('td.flow-info', cat),
        m('td.flow-info', num),
        m('td.flow-info',
          m('i.material-icons',
            {
              onclick: () => {
                if (wasChecked) {
                  globals.visibleFlowCategories.set(ALL_CATEGORIES, false);
                }
                globals.visibleFlowCategories.set(cat, !wasChecked);
                raf.scheduleFullRedraw();
              },
            },
            wasChecked ? CHECKBOX : BLANK_CHECKBOX)),
      ];
      rows.push(m('tr', data));
    });

    return m('.details-panel', [
      m('.details-panel-heading', m('h2', `Selected flow events`)),
      m('.flow-events-table', m('table', rows)),
    ]);
  }

  renderCanvas(_ctx: CanvasRenderingContext2D, _size: PanelSize) {}
}<|MERGE_RESOLUTION|>--- conflicted
+++ resolved
@@ -15,19 +15,12 @@
 import m from 'mithril';
 
 import {Actions} from '../common/actions';
-<<<<<<< HEAD
-import {tpTimeToCode} from '../common/time';
-=======
 import {raf} from '../core/raf_scheduler';
->>>>>>> 45332e04
 
 import {Flow, globals} from './globals';
 import {BLANK_CHECKBOX, CHECKBOX} from './icons';
 import {Panel, PanelSize} from './panel';
-<<<<<<< HEAD
-=======
 import {Duration} from './widgets/duration';
->>>>>>> 45332e04
 
 export const ALL_CATEGORIES = '_all_';
 
@@ -103,11 +96,7 @@
 
       const data = [
         m('td.flow-link', args, outgoing ? 'Outgoing' : 'Incoming'),
-<<<<<<< HEAD
-        m('td.flow-link', args, tpTimeToCode(flow.dur)),
-=======
         m('td.flow-link', args, m(Duration, {dur: flow.dur})),
->>>>>>> 45332e04
         m('td.flow-link', args, otherEnd.sliceId.toString()),
         m('td.flow-link', args, otherEnd.sliceName),
         m('td.flow-link', args, flow.begin.threadName),
