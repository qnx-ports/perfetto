--- conflicted
+++ resolved
@@ -15,10 +15,7 @@
   HighPrecisionTime,
   HighPrecisionTimeSpan,
 } from '../../common/high_precision_time';
-<<<<<<< HEAD
-=======
 import {raf} from '../../core/raf_scheduler';
->>>>>>> 45332e04
 import {globals} from '../globals';
 import {TimeScale} from '../time_scale';
 
