--- conflicted
+++ resolved
@@ -14,16 +14,9 @@
 
 import m from 'mithril';
 
-<<<<<<< HEAD
-import m from 'mithril';
-
-import {EngineProxy} from '../common/engine';
-import {QueryResponse, runQuery} from '../common/queries';
-=======
 import {EngineProxy} from '../common/engine';
 import {QueryResponse, runQuery} from '../common/queries';
 import {raf} from '../core/raf_scheduler';
->>>>>>> 45332e04
 
 import {addTab} from './bottom_tab';
 import {globals} from './globals';
@@ -41,27 +34,9 @@
   heightPx: string;
 }
 
-<<<<<<< HEAD
-const INPUT_PLACEHOLDER = 'Enter query and press Cmd/Ctrl + Enter';
-const INPUT_MIN_LINES = 2;
-const INPUT_MAX_LINES = 10;
-const INPUT_LINE_HEIGHT_EM = 1.2;
-const TAB_SPACES = 2;
-const TAB_SPACES_STRING = ' '.repeat(TAB_SPACES);
-
-interface AnalyzePageState {
-  enteredText: string;
-  executedQuery?: string;
-  queryResult?: QueryResponse;
-}
-
-const state: AnalyzePageState = {
-  enteredText: '',
-=======
 const state: AnalyzePageState = {
   enteredText: '',
   heightPx: '100px',
->>>>>>> 45332e04
 };
 
 export function runAnalyzeQuery(query: string) {
@@ -72,11 +47,7 @@
     runQuery(query, engine).then((resp: QueryResponse) => {
       addTab({
         kind: QueryResultTab.kind,
-<<<<<<< HEAD
-        tag: 'analyze_page_query',
-=======
         tag: 'query_page_query',
->>>>>>> 45332e04
         config: {
           query: query,
           title: 'Standalone Query',
@@ -88,112 +59,8 @@
         return;
       }
       state.queryResult = resp;
-<<<<<<< HEAD
-      globals.rafScheduler.scheduleFullRedraw();
-    });
-  }
-}
-
-function getEngine(): EngineProxy|undefined {
-  const engineId = globals.getCurrentEngine()?.id;
-  if (engineId === undefined) {
-    return undefined;
-  }
-  const engine = globals.engines.get(engineId)?.getProxy('AnalyzePage');
-  return engine;
-}
-
-class QueryInput implements m.ClassComponent {
-  // How many lines to display if the user hasn't resized the input box.
-  displayLines = INPUT_MIN_LINES;
-
-  static onKeyDown(e: Event) {
-    const event = e as KeyboardEvent;
-    const target = e.target as HTMLTextAreaElement;
-    const {selectionStart, selectionEnd} = target;
-
-    if (event.code === 'Enter' && (event.metaKey || event.ctrlKey)) {
-      event.preventDefault();
-      let query = target.value;
-      if (selectionEnd > selectionStart) {
-        query = query.substring(selectionStart, selectionEnd);
-      }
-      if (!query) return;
-      queryHistoryStorage.saveQuery(query);
-
-      runAnalyzeQuery(query);
-    }
-
-    if (event.code === 'Tab') {
-      // Handle tabs to insert spaces.
-      event.preventDefault();
-      const lastLineBreak = target.value.lastIndexOf('\n', selectionEnd);
-
-      if (selectionStart === selectionEnd || lastLineBreak < selectionStart) {
-        // Selection does not contain line breaks, therefore is on a single
-        // line. In this case, replace the selection with spaces. Replacement is
-        // done via document.execCommand as opposed to direct manipulation of
-        // element's value attribute because modifying latter programmatically
-        // drops the edit history which breaks undo/redo functionality.
-        document.execCommand('insertText', false, TAB_SPACES_STRING);
-      } else {
-        this.handleMultilineTab(target, event);
-      }
-    }
-  }
-
-  // Handle Tab press when the current selection is multiline: find all the
-  // lines intersecting with the selection, and either indent or dedent (if
-  // Shift key is held) them.
-  private static handleMultilineTab(
-      target: HTMLTextAreaElement, event: KeyboardEvent) {
-    const {selectionStart, selectionEnd} = target;
-    const firstLineBreak = target.value.lastIndexOf('\n', selectionStart - 1);
-
-    // If no line break is found (selection begins at the first line),
-    // replacementStart would have the correct value of 0.
-    const replacementStart = firstLineBreak + 1;
-    const replacement = target.value.substring(replacementStart, selectionEnd)
-                            .split('\n')
-                            .map((line) => {
-                              if (event.shiftKey) {
-                                // When Shift is held, remove whitespace at the
-                                // beginning
-                                return this.dedent(line);
-                              } else {
-                                return TAB_SPACES_STRING + line;
-                              }
-                            })
-                            .join('\n');
-    // Select the range to be replaced.
-    target.setSelectionRange(replacementStart, selectionEnd);
-    document.execCommand('insertText', false, replacement);
-    // Restore the selection to match the previous selection, allowing to chain
-    // indent operations by just pressing Tab several times.
-    target.setSelectionRange(
-        replacementStart, replacementStart + replacement.length);
-  }
-
-  // Chop off up to TAB_SPACES leading spaces from a string.
-  private static dedent(line: string): string {
-    let i = 0;
-    while (i < line.length && i < TAB_SPACES && line[i] === ' ') {
-      i++;
-    }
-    return line.substring(i);
-  }
-
-  onInput(textareaValue: string) {
-    const textareaLines = textareaValue.split('\n').length;
-    const clampedNumLines =
-        Math.min(Math.max(textareaLines, INPUT_MIN_LINES), INPUT_MAX_LINES);
-    this.displayLines = clampedNumLines;
-    state.enteredText = textareaValue;
-    globals.rafScheduler.scheduleFullRedraw();
-=======
       raf.scheduleFullRedraw();
     });
->>>>>>> 45332e04
   }
   raf.scheduleDelayedFullRedraw();
 }
@@ -207,20 +74,8 @@
   return engine;
 }
 
-<<<<<<< HEAD
-  oncreate(vnode: m.VnodeDOM) {
-    // This makes sure query persists if user navigates to other pages and comes
-    // back to analyze page.
-    const existingQuery = state.enteredText;
-    const textarea = vnode.dom as HTMLTextAreaElement;
-    if (existingQuery) {
-      textarea.value = existingQuery;
-      this.onInput(existingQuery);
-    }
-=======
 class QueryInput implements m.ClassComponent {
   private resizeObserver?: ResizeObserver;
->>>>>>> 45332e04
 
   oncreate({dom}: m.CVnodeDOM): void {
     this.resizeObserver = new ResizeObserver(() => {
@@ -268,14 +123,9 @@
           onClose: () => {
             state.executedQuery = undefined;
             state.queryResult = undefined;
-<<<<<<< HEAD
-            globals.rafScheduler.scheduleFullRedraw();
-          },
-=======
             raf.scheduleFullRedraw();
           },
           fillParent: false,
->>>>>>> 45332e04
         }),
         m(QueryHistoryComponent));
   },
