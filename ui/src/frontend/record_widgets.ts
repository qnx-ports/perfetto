--- conflicted
+++ resolved
@@ -363,25 +363,16 @@
 }
 
 
-<<<<<<< HEAD
-interface CategoriesCheckboxListParams {
-  categories: Map<string, string>;
-  title: string;
-=======
 export interface CategoryGetter {
->>>>>>> 45332e04
   get: Getter<string[]>;
   set: Setter<string[]>;
 }
 
-<<<<<<< HEAD
-=======
 type CategoriesCheckboxListParams = CategoryGetter&{
   categories: Map<string, string>;
   title: string;
 }
 
->>>>>>> 45332e04
 export class CategoriesCheckboxList implements
     m.ClassComponent<CategoriesCheckboxListParams> {
   updateValue(
