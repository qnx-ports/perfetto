// Copyright (C) 2018 The Android Open Source Project
//
// Licensed under the Apache License, Version 2.0 (the "License");
// you may not use this file except in compliance with the License.
// You may obtain a copy of the License at
//
//      http://www.apache.org/licenses/LICENSE-2.0
//
// Unless required by applicable law or agreed to in writing, software
// distributed under the License is distributed on an "AS IS" BASIS,
// WITHOUT WARRANTIES OR CONDITIONS OF ANY KIND, either express or implied.
// See the License for the specific language governing permissions and
// limitations under the License.

import {HighPrecisionTime} from '../common/high_precision_time';

import {PxSpan, TimeScale} from './time_scale';

describe('TimeScale', () => {
  const ts =
      new TimeScale(new HighPrecisionTime(40n), 100, new PxSpan(200, 1000));

  it('converts timescales to pixels', () => {
    expect(ts.tpTimeToPx(40n)).toEqual(200);
    expect(ts.tpTimeToPx(140n)).toEqual(1000);
    expect(ts.tpTimeToPx(90n)).toEqual(600);

    expect(ts.tpTimeToPx(240n)).toEqual(1800);
    expect(ts.tpTimeToPx(-60n)).toEqual(-600);
  });

  it('converts pixels to HPTime objects', () => {
    let result = ts.pxToHpTime(200);
    expect(result.base).toEqual(40n);
    expect(result.offset).toBeCloseTo(0);

    result = ts.pxToHpTime(1000);
    expect(result.base).toEqual(140n);
    expect(result.offset).toBeCloseTo(0);

    result = ts.pxToHpTime(600);
    expect(result.base).toEqual(90n);
    expect(result.offset).toBeCloseTo(0);

    result = ts.pxToHpTime(1800);
    expect(result.base).toEqual(240n);
    expect(result.offset).toBeCloseTo(0);

    result = ts.pxToHpTime(-600);
    expect(result.base).toEqual(-60n);
    expect(result.offset).toBeCloseTo(0);
  });

  it('converts durations to pixels', () => {
    expect(ts.durationToPx(0n)).toEqual(0);
    expect(ts.durationToPx(1n)).toEqual(8);
    expect(ts.durationToPx(1000n)).toEqual(8000);
  });

  it('converts pxDeltaToDurations to HPTime durations', () => {
    let result = ts.pxDeltaToDuration(0);
    expect(result.base).toEqual(0n);
    expect(result.offset).toBeCloseTo(0);

    result = ts.pxDeltaToDuration(1);
    expect(result.base).toEqual(0n);
    expect(result.offset).toBeCloseTo(0.125);

<<<<<<< HEAD
test('it zooms an offset scale and span', () => {
  const span = new TimeSpan(1000, 1020);
  const scale = new TimeScale(span, [200, 300]);
  const newSpan = computeZoom(scale, span, 0.5, 250);
  expect(newSpan.start).toEqual(1005);
  expect(newSpan.end).toEqual(1015);
});

test('it clamps zoom in', () => {
  const span = new TimeSpan(1000, 1040);
  const scale = new TimeScale(span, [200, 300]);
  const newSpan = computeZoom(scale, span, 0.0000000001, 225);
  expect((newSpan.end - newSpan.start) / 2 + newSpan.start).toBeCloseTo(1010);
  expect(newSpan.end - newSpan.start).toBeCloseTo(1e-8);
=======
    result = ts.pxDeltaToDuration(100);
    expect(result.base).toEqual(12n);
    expect(result.offset).toBeCloseTo(0.5);
  });
>>>>>>> 5f456dbc
});<|MERGE_RESOLUTION|>--- conflicted
+++ resolved
@@ -66,25 +66,8 @@
     expect(result.base).toEqual(0n);
     expect(result.offset).toBeCloseTo(0.125);
 
-<<<<<<< HEAD
-test('it zooms an offset scale and span', () => {
-  const span = new TimeSpan(1000, 1020);
-  const scale = new TimeScale(span, [200, 300]);
-  const newSpan = computeZoom(scale, span, 0.5, 250);
-  expect(newSpan.start).toEqual(1005);
-  expect(newSpan.end).toEqual(1015);
-});
-
-test('it clamps zoom in', () => {
-  const span = new TimeSpan(1000, 1040);
-  const scale = new TimeScale(span, [200, 300]);
-  const newSpan = computeZoom(scale, span, 0.0000000001, 225);
-  expect((newSpan.end - newSpan.start) / 2 + newSpan.start).toBeCloseTo(1010);
-  expect(newSpan.end - newSpan.start).toBeCloseTo(1e-8);
-=======
     result = ts.pxDeltaToDuration(100);
     expect(result.base).toEqual(12n);
     expect(result.offset).toBeCloseTo(0.5);
   });
->>>>>>> 5f456dbc
 });