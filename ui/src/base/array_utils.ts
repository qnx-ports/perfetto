--- conflicted
+++ resolved
@@ -68,8 +68,6 @@
     --to;
   }
   array.splice(to, 0, value);
-<<<<<<< HEAD
-=======
 }
 
 // If all values in the array are the same, returns that value. Otherwise
@@ -78,5 +76,4 @@
   if (arr.length === 0) return undefined;
   if (arr.every((val) => val === arr[0])) return arr[0];
   return undefined;
->>>>>>> aaad9625
 }