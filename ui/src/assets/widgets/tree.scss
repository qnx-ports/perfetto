--- conflicted
+++ resolved
@@ -96,11 +96,7 @@
     grid-column: 1 / span 2;
     grid-template-columns: subgrid;
     row-gap: 5px;
-<<<<<<< HEAD
-    border-left: solid rgba(0, 0, 0, 0.2) 1px;
-=======
     border-left: solid var(--pf-color-border) 1px;
->>>>>>> aaad9625
     margin-left: 6px;
     padding-left: 6px;
   }
