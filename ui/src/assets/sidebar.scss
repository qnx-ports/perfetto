--- conflicted
+++ resolved
@@ -27,10 +27,7 @@
   display: flex;
   position: relative;
   flex-direction: column;
-<<<<<<< HEAD
-=======
   border-right: 1px solid var(--pf-sidebar-border);
->>>>>>> aaad9625
   transition:
     margin-left var(--anim-easing) var(--sidebar-timing),
     visibility linear var(--sidebar-timing);
@@ -77,10 +74,7 @@
       color: #aed581;
     }
   }
-<<<<<<< HEAD
-=======
-
->>>>>>> aaad9625
+
   .pf-sidebar-button {
     position: fixed;
     z-index: 5;
@@ -115,12 +109,8 @@
 
     // Override scrollbar colors for the sidebar as it doesn't use the theme
     // provided styles.
-<<<<<<< HEAD
-    scrollbar-color: #b4b7ba6e #19212b;
-=======
     scrollbar-color: var(--pf-sidebar-border)
       var(--pf-sidebar-surface-secondary);
->>>>>>> aaad9625
 
     &::-webkit-scrollbar {
       width: 0.5em;
@@ -141,14 +131,8 @@
     padding-bottom: var(--sidebar-padding-bottom);
 
     > section {
-<<<<<<< HEAD
-      @include transition();
-      padding: 20px 0;
-      max-height: 80px;
-=======
       padding: 12px 0 4px 0;
       max-height: 60px;
->>>>>>> aaad9625
       .pf-sidebar__section-header {
         cursor: pointer;
         > h1,
@@ -160,17 +144,9 @@
           margin: 0 12px;
         }
         > h1 {
-<<<<<<< HEAD
-          color: #fff;
           font-size: 15px;
         }
         > h2 {
-          @include transition();
-=======
-          font-size: 15px;
-        }
-        > h2 {
->>>>>>> aaad9625
           color: rgba(255, 255, 255, 0.5);
           font-size: 12px;
           margin-top: 8px;
@@ -185,16 +161,6 @@
         }
       }
       &:hover {
-<<<<<<< HEAD
-        background-color: #373f4b;
-      }
-      &.pf-sidebar__section--expanded {
-        background-color: #19212b;
-        max-height: unset;
-        .pf-sidebar__section-header {
-          h2 {
-            opacity: 0;
-=======
         background: color-hover-surface(transparent, currentColor);
       }
       &.pf-sidebar__section--expanded {
@@ -204,7 +170,6 @@
           padding-bottom: 8px;
           h2 {
             display: none;
->>>>>>> aaad9625
           }
 
           &:before {
@@ -218,16 +183,6 @@
         }
       }
     }
-<<<<<<< HEAD
-
-    .pf-sidebar__section-content {
-      pointer-events: none;
-      @include transition();
-      opacity: 0;
-      color: #b4b7ba;
-      a {
-        color: #b4b7ba;
-=======
 
     .pf-sidebar__section-content {
       pointer-events: none;
@@ -236,7 +191,6 @@
       color: var(--pf-sidebar-on-surface-muted);
       a {
         color: inherit;
->>>>>>> aaad9625
       }
       ul {
         list-style-type: none;
@@ -244,10 +198,6 @@
         padding: 0;
       }
       li {
-<<<<<<< HEAD
-        @include transition();
-=======
->>>>>>> aaad9625
         a {
           line-height: 24px;
           font-size: 14px;
@@ -287,11 +237,7 @@
           font-size: 20px;
         }
         &:hover {
-<<<<<<< HEAD
-          background-color: #373f4b;
-=======
           background: color-hover-surface(transparent, currentColor);
->>>>>>> aaad9625
         }
         .pf-sidebar__trace-file-name {
           white-space: break-spaces;
@@ -299,12 +245,7 @@
           word-break: break-all;
           font-weight: 300;
           letter-spacing: 0;
-<<<<<<< HEAD
-          margin-top: -10px;
-          color: #fff;
-=======
           margin-top: -2px;
->>>>>>> aaad9625
         }
       }
     }
@@ -342,28 +283,11 @@
       flex-direction: column;
       align-items: center;
       margin: 1px 0;
-<<<<<<< HEAD
-      background: #12161b;
-      color: #4e71b3;
-=======
       background: var(--pf-sidebar-surface-secondary);
->>>>>>> aaad9625
       border-radius: $border-radius;
       font-size: 12px;
       text-align: center;
       &--green {
-<<<<<<< HEAD
-        background: #7aca75;
-        color: #12161b;
-      }
-      &--amber {
-        background: #ffc107;
-        color: #333;
-      }
-      &--red {
-        background: #d32f2f;
-        color: #fff;
-=======
         background: var(--pf-color-success);
         color: var(--pf-color-text-on-success);
       }
@@ -374,7 +298,6 @@
       &--red {
         background: var(--pf-color-danger);
         color: var(--pf-color-text-on-danger);
->>>>>>> aaad9625
       }
       > div {
         font-size: 10px;
@@ -397,10 +320,7 @@
   }
 }
 
-<<<<<<< HEAD
-=======
 // Note: The hiring banner doesn't use theme colors.
->>>>>>> aaad9625
 .pf-hiring-banner {
   font-size: 12px;
   background: #db4634;
