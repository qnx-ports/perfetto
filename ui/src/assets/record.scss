--- conflicted
+++ resolved
@@ -989,46 +989,11 @@
   }
 
   .chrome-categories {
-<<<<<<< HEAD
-    margin: var(--record-section-padding) 0;
-
-    display: flex;
-    flex-direction: row;
-
-    .categories-list {
-      width: 50%;
-
-      h3 {
-        margin: 6px 0;
-      }
-
-      .config-button {
-        border-radius: 10px;
-        border: 1px solid #eee;
-        margin: 0 5px;
-        font-size: 0.8rem;
-      }
-
-      .checkboxes {
-        list-style-type: none;
-        padding: 0;
-        font-size: 0.9rem;
-
-        li {
-          margin: 6px 0;
-        }
-        input {
-          margin-right: 8px;
-        }
-      }
-    }
-=======
     padding-top: 8px;
     padding-bottom: 8px;
     display: flex;
     flex-direction: row;
     gap: 8px;
->>>>>>> 45332e04
   }
 
   .dropdown {
