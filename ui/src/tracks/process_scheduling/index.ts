--- conflicted
+++ resolved
@@ -12,19 +12,13 @@
 // See the License for the specific language governing permissions and
 // limitations under the License.
 
-<<<<<<< HEAD
-=======
 import {BigintMath} from '../../base/bigint_math';
->>>>>>> bad11ba2
 import {searchEq, searchRange, searchSegment} from '../../base/binary_search';
 import {assertTrue} from '../../base/logging';
 import {Actions} from '../../common/actions';
 import {colorForThread} from '../../common/colorizer';
 import {PluginContext} from '../../common/plugin_api';
 import {NUM, QueryResult} from '../../common/query_result';
-<<<<<<< HEAD
-import {fromNs, toNs} from '../../common/time';
-=======
 import {
   fromNs,
   TPDuration,
@@ -32,7 +26,6 @@
   tpTimeFromSeconds,
   tpTimeToNanos,
 } from '../../common/time';
->>>>>>> bad11ba2
 import {TrackData} from '../../common/track_data';
 import {
   TrackController,
@@ -105,39 +98,23 @@
     this.cachedBucketNs = bucketNs;
   }
 
-<<<<<<< HEAD
-  async onBoundsChange(start: number, end: number, resolution: number):
-=======
   async onBoundsChange(start: TPTime, end: TPTime, resolution: TPDuration):
->>>>>>> bad11ba2
       Promise<Data> {
     assertTrue(this.config.upid !== null);
 
     // The resolution should always be a power of two for the logic of this
     // function to make sense.
-<<<<<<< HEAD
-    const resolutionNs = toNs(resolution);
-    assertTrue(Math.log2(resolutionNs) % 1 === 0);
-
-    const startNs = toNs(start);
-    const endNs = toNs(end);
-=======
     assertTrue(
         BigintMath.popcount(resolution) === 1,
         `${resolution} is not a power of 2`);
 
     const startNs = tpTimeToNanos(start);
     const endNs = tpTimeToNanos(end);
->>>>>>> bad11ba2
 
     // ns per quantization bucket (i.e. ns per pixel). /2 * 2 is to force it to
     // be an even number, so we can snap in the middle.
     const bucketNs =
-<<<<<<< HEAD
-        Math.max(Math.round(resolutionNs * this.pxSize() / 2) * 2, 1);
-=======
         Math.max(Math.round(Number(resolution) * this.pxSize() / 2) * 2, 1);
->>>>>>> bad11ba2
 
     const queryRes = await this.queryData(startNs, endNs, bucketNs);
     const numRows = queryRes.numRows();
@@ -175,12 +152,8 @@
       slices.ends[row] = fromNs(endNsQ);
       slices.cpus[row] = it.cpu;
       slices.utids[row] = it.utid;
-<<<<<<< HEAD
-      slices.end = Math.max(slices.ends[row], slices.end);
-=======
       slices.end =
           BigintMath.max(tpTimeFromSeconds(slices.ends[row]), slices.end);
->>>>>>> bad11ba2
     }
     return slices;
   }
@@ -244,14 +217,10 @@
 
   renderCanvas(ctx: CanvasRenderingContext2D): void {
     // TODO: fonts and colors should come from the CSS and not hardcoded here.
-<<<<<<< HEAD
-    const {timeScale, visibleWindowTime} = globals.frontendLocalState;
-=======
     const {
       visibleTimeScale,
       visibleWindowTime,
     } = globals.frontendLocalState;
->>>>>>> bad11ba2
     const data = this.data();
 
     if (data === undefined) return;  // Can't possibly draw anything.
@@ -261,35 +230,20 @@
     checkerboardExcept(
         ctx,
         this.getHeight(),
-<<<<<<< HEAD
-        timeScale.timeToPx(visibleWindowTime.start),
-        timeScale.timeToPx(visibleWindowTime.end),
-        timeScale.timeToPx(data.start),
-        timeScale.timeToPx(data.end));
-=======
         visibleTimeScale.hpTimeToPx(visibleWindowTime.start),
         visibleTimeScale.hpTimeToPx(visibleWindowTime.end),
         visibleTimeScale.tpTimeToPx(data.start),
         visibleTimeScale.tpTimeToPx(data.end));
->>>>>>> bad11ba2
 
     assertTrue(data.starts.length === data.ends.length);
     assertTrue(data.starts.length === data.utids.length);
 
-<<<<<<< HEAD
-    const rawStartIdx =
-        data.ends.findIndex((end) => end >= visibleWindowTime.start);
-    const startIdx = rawStartIdx === -1 ? data.starts.length : rawStartIdx;
-
-    const [, rawEndIdx] = searchSegment(data.starts, visibleWindowTime.end);
-=======
     const startSeconds = visibleWindowTime.start.seconds;
     const rawStartIdx = data.ends.findIndex((end) => end >= startSeconds);
     const startIdx = rawStartIdx === -1 ? data.starts.length : rawStartIdx;
 
     const [, rawEndIdx] =
         searchSegment(data.starts, visibleWindowTime.end.seconds);
->>>>>>> bad11ba2
     const endIdx = rawEndIdx === -1 ? data.starts.length : rawEndIdx;
 
     const cpuTrackHeight = Math.floor(RECT_HEIGHT / data.maxCpu);
@@ -300,13 +254,8 @@
       const utid = data.utids[i];
       const cpu = data.cpus[i];
 
-<<<<<<< HEAD
-      const rectStart = timeScale.timeToPx(tStart);
-      const rectEnd = timeScale.timeToPx(tEnd);
-=======
       const rectStart = visibleTimeScale.secondsToPx(tStart);
       const rectEnd = visibleTimeScale.secondsToPx(tEnd);
->>>>>>> bad11ba2
       const rectWidth = rectEnd - rectStart;
       if (rectWidth < 0.3) continue;
 
@@ -358,13 +307,8 @@
 
     const cpuTrackHeight = Math.floor(RECT_HEIGHT / data.maxCpu);
     const cpu = Math.floor((pos.y - MARGIN_TOP) / (cpuTrackHeight + 1));
-<<<<<<< HEAD
-    const {timeScale} = globals.frontendLocalState;
-    const t = timeScale.pxToTime(pos.x);
-=======
     const {visibleTimeScale} = globals.frontendLocalState;
     const t = visibleTimeScale.pxToHpTime(pos.x).seconds;
->>>>>>> bad11ba2
 
     const [i, j] = searchRange(data.starts, t, searchEq(data.cpus, cpu));
     if (i === j || i >= data.starts.length || t > data.ends[i]) {
